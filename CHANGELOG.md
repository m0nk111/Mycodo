## 8.9.3 (Unreleased)

### Bugfixes

 - Fix camera paths not saving ([#955](https://github.com/kizniche/mycodo/issues/955))
 - Fix returning pylint3 report after saving Python Code
 - Fix detection of multiple cameras by opencv
 - Fix SCD30 (CircuitPython) Input ([#963](https://github.com/kizniche/mycodo/issues/963))
 - Fix importing Mycodo Settings ZIP if custom modules were exported ([#967](https://github.com/kizniche/mycodo/issues/967))
 - Fix inability to install picamera library on some Pi 4s ([#967](https://github.com/kizniche/mycodo/issues/967))
 - Fix VPD Function saving and calculating pressure conversion ([#978](https://github.com/kizniche/mycodo/issues/978))
 - Fix pressure conversion equations ([#978](https://github.com/kizniche/mycodo/issues/978))
 - Fix issues with Function channels/measurements

### Features

 - Add CircuitPython variants of the BME280 and SHT31-D Inputs
 - Add support for SHT41x based input devices 
 - Add support for Adafruit's i2c capacitive soil sensor input devices
<<<<<<< HEAD
 - Add webhook action to emit HTTP requests ([discussion](https://kylegabriel.com/forum/general-discussion/webhook-action/))
=======
 - Add Function Action: MQTT Publish
 - Add ability to set camera stream frames per second
 - Add missing stream resolution option to opencv cameras
 - Add ability for Atlas Scientific Peristaltic Pump Outputs to run in reverse
 - Add new ADC measurement rescaling method: Equation
 - Add Function: LCD Generic 16x2 (I2C)
 - Add Input: Generic Analog pH/EC using ADS1115 ADC
 - Enable external temperature compensation for Anyleaf pH Input
>>>>>>> af481205

### Miscellaneous

 - Add Units kilowatt-hour and Watt
 - Specify package versions for pypi dependencies
 - Update python libraries


## 8.9.2 (2021-03-16)

This bugfix release changes how sessions are handled and as a result will log all users out following the upgrade.

### Bugfixes

 - Fix Function measurements not appearing in some dropdowns
 - Fix displaying saved Custom Option values when Inputs/Outputs have Custom Actions ([#952](https://github.com/kizniche/mycodo/issues/952))
 - Fix silent failures when cookies are too large ([#950](https://github.com/kizniche/mycodo/issues/950))
 - Fix use of select_measurement_channel custom option in controllers ([#953](https://github.com/kizniche/mycodo/issues/953))
 - Fix error-handling of erroneous measurements/units ([#949](https://github.com/kizniche/mycodo/issues/949))


## 8.9.1 (2021-03-13)

### Bugfixes

 - Fix API deactivating controller in database ([#944](https://github.com/kizniche/mycodo/issues/944))
 - Fix invalid conversion ([#947](https://github.com/kizniche/mycodo/issues/947))
 - Fix inability to save MQTT Input ([#946](https://github.com/kizniche/mycodo/issues/946))
 - Fix Camera Widget ([#948](https://github.com/kizniche/mycodo/issues/948))


## 8.9.0 (2021-03-08)

This release contains bug fixes and several new types of Inputs and Outputs. These include stepper motors, digital-to-analog converters, a multi-channel PWM output, as well as an input to acquire current and future weather conditions.

This release also deprecates Math controllers. Current Math controllers will continue to function, but new Math controllers cannot be created. Instead, all Math controller functionality has been ported to Functions (Setup -> Function page), in order to reduce complexity and improve customizability. Much like Inputs and Outputs, Functions are single-file modules that can be created by users and imported. Take a look at the Mycodo/mycodo/functions directory for the built-in Function modules.

The new weather input acquires current and future weather conditions from openweathermap.org with either a city (200,000 to choose from) or latitude/longitude for a location and a time frame from the present up to 7 days in the future, with a resolution of days or hours. An API key to use the service is free and the measurements returned include temperature (including minimum and maximum if forecasting days in the future), humidity, dew point, pressure, wind speed, and wind direction. This can be useful for incorporating current or future weather conditions into your conditional controllers or other functions or calculations. For instance, you may prevent Mycodo from watering your outdoor plants if the forecasted temperature in the next 12 to 24 hours is below freezing. You may also want to be alerted by email if the forecasted weather conditions are extreme. Not everyone wants to set up a weather station, but might still want to have local outdoor measurements, so this input was made to bridge that gap.

### Bugfixes

 - Fix broken Output API get/post calls
 - Fix selecting output channels in custom functions
 - Fix Autotune PID Function ([#876](https://github.com/kizniche/mycodo/issues/876))
 - Fix issue with LockFile not locking
 - Fix Output State and Output Duration On Conditional Conditions ([#879](https://github.com/kizniche/mycodo/issues/879))
 - Fix not showing camera stream buttons for cameras libraries that don't have stream support ([#899](https://github.com/kizniche/mycodo/issues/899))
 - Fix Clock Pin option showing twice for UART Inputs
 - Fix MCP3008 Input error ([#902](https://github.com/kizniche/mycodo/issues/902))
 - Fix Input Measurement option Invert Scale not displaying properly ([#902](https://github.com/kizniche/mycodo/issues/902))
 - Fix MQTT output being able to set 0 to disable option
 - Fix compounding of Function Action return messages in Conditionals
 - Fix ADS1015 and ADS1115 inputs only measuring channel 0 ([#911](https://github.com/kizniche/mycodo/issues/911))
 - Fix install of pyusb dependency of Adafruit_Extended_Bus ([#863](https://github.com/kizniche/mycodo/issues/863))
 - Fix Message and New Line options in Custom Options
 - Fix Conditional sample_rate not being set from Config
 - Fix Saving Angular and Solid Gauge Widget stop values ([#916](https://github.com/kizniche/mycodo/issues/916))
 - Fix uncaught exception if trying to acquire image when opencv can't detect a camera ([#917](https://github.com/kizniche/mycodo/issues/917))
 - Fix displaying input/output pypi.org dependencies with "=="
 - Fix pressure measurement in BME680 and BME280 Inputs ([#923](https://github.com/kizniche/mycodo/issues/923))
 - Fix controllers disappearing following reorder ([#925](https://github.com/kizniche/mycodo/issues/925))
 - Fix Inputs that use w1thermsensor ([#926](https://github.com/kizniche/mycodo/issues/926))
 - Fix issue generating documentation for similar Inputs/Outputs/Widgets
 - Fix execution of Input stop_input()
 - Fix Input Pre-Outputs not turning on
 - Fix Output not activating for Camera
 - Fix PWM trigger and Duration Method ([#937](https://github.com/kizniche/mycodo/issues/937))
 - Fix stopping Trigger Controllers ([#940](https://github.com/kizniche/mycodo/issues/940))
 - Fix Tags not appearing in Graph Widgets
 - Fix variable measurement Inputs saving correctly
 - Fix detection of custom_option save type (CSV or JSON) for proper parsing
 - Fix saving of unchecked checkboxes when using forms

### Features

 - Add Digital-to-Analog Converter output support (and add MCP4728) ([#893](https://github.com/kizniche/mycodo/issues/893))
 - Add Stepper Motor Controller output support (and add DRV8825) ([#857](https://github.com/kizniche/mycodo/issues/857))
 - Add Output: GrovePi multi-channel relay I2C board
 - Add Output: PCA9685 16-channel PWM servo/LED controller
 - Add Input: MAX31865 (CircuitPython) ([#900](https://github.com/kizniche/mycodo/issues/900))
 - Add Input: Generic Hall Effect Flow sensor
 - Add Input: INA219 current sensor
 - Add Input: Grove Pi DHT11/22 sensor
 - Add Input: HC-SR04 Ultrasonic Distance sensor
 - Add Input: SCD30 CO2/Humidity/Temperature sensor
 - Add Input: Current Weather from OpenWeatherMap.org (Free API Key, Latitude/Longitude, 200,000 cities, Humidity/Temperature/Pressure/Dewpoint/Wind Speed/Wind Direction)
 - Add Input: Forecast Hourly/Daily Weather from OpenWeatherMap.org (Free API Key, , Humidity/Temperature/Pressure/Dewpoint)
 - Add Input: Raspberry Pi Sense HAT (humidity/temperature/pressure/compass/magnetism/acceleration/gyroscope)
 - Add Input: Xiaomi Mijia LYWSD03MMC
 - Add Input: Atlas Scientific CO2 sensor
 - Add Input: AHTx0 Temperature/Humidity sensor
 - Add Input: BME680 (Circuitpython)
 - Add measurements to Custom Controllers
 - Add Measurement and Unit: Speed, Meters/Second
 - Add Measurement and Unit: Direction, Bearing
 - Add Conversions: m/s <-> mph <-> knots, hour <-> minutes and seconds
 - Add LCD: Grove RGB LCD
 - Add Function: Bang-bang/hysteretic
 - Add Function Action: Output Value
 - Add Function Action: Set LCD Backlight Color
 - Add configurable link for navbar brand link
 - Add User option to Shell Command Function Action
 - Add Message and New Line options to Custom Options of Outputs
 - Add set_custom_option/get_custom_option to Conditionals ([#901](https://github.com/kizniche/mycodo/issues/901))
 - Add ability to login with username/password using MQTT Input and Outputs
 - Add ability to use Custom Channel Options with Inputs (first used in MQTT Input)
 - Add Custom Functions/Inputs/Outputs/Widgets to Settings Export/Import
 - Add user_scripts directory for user code that's preserved during upgrade/export/import ([#930](https://github.com/kizniche/mycodo/issues/930))
 - Add pin mode option (float, pull-up, pull-down) for Edge and State Inputs
 - Add Method: Cascaded Method, allows combining (multiply) any number of existing methods
 - Add Functions and to API
 - Add missing Input Channels to Input API calls

### Miscellaneous

 - Remove lirc
 - Change widget title styles
 - Fix GCC warnings ([#906](https://github.com/kizniche/mycodo/issues/906))
 - Remove default user "pi" with "mycodo" (for compatibility with non-Raspberry Pi operating systems)
 - Update pyusb to 1.1.1
 - Refactor Edge detection Input
 - Refactor method implementation from single large method into multiple small classes
 - Changed duration method start- and end-time handling
 - Port Math controllers to Functions: Equation (Single/Multi), Difference, Statistics (Single/Multi), Average (Single/Multi), Sum (Single/Multi), Wet-Bulb Humidity, Redundancy, Vapor Pressure Deficit, Verification
 - Deprecate Math controllers
 - Remove Math controllers from and add Functions to Live page


## 8.8.8 (2020-10-30)

### Bugfixes

 - Fix PiOLED (CircuitPython) ([#842](https://github.com/kizniche/mycodo/issues/842))

### Miscellaneous

 - Update Polish translations


## 8.8.7 (2020-10-27)

### Bugfixes

 - Fix missing default values when adding new controllers ([#868](https://github.com/kizniche/mycodo/issues/868))
 - Fix catching loss of internet connection during upgrade ([#869](https://github.com/kizniche/mycodo/issues/869))
 - Fix Function Actions Output PWM and Output PWM Ramp not working ([#865](https://github.com/kizniche/mycodo/issues/865))
 - Fix dependencies not being installed for LCDs
 - Fix saving when missing/malformed custom_options JSON present ([#866](https://github.com/kizniche/mycodo/issues/866))

### Features

 - Add LCDs: 128x32 and 128x64 PiOLED using the Adafruit CircuitPython library ([#842](https://github.com/kizniche/mycodo/issues/842))


## 8.8.6 (2020-10-07)

### Bugfixes

 - Fix order of Atlas Scientific pH sensor calibration points ([#861](https://github.com/kizniche/mycodo/issues/861))

### Features

 - Add Polish translation


## 8.8.5 (2020-10-01)

### Bugfixes

 - Fix Output Widgets not able to control outputs
 - Fix ADS1256 ([#854](https://github.com/kizniche/mycodo/issues/854))
 - Fix PID controllers not obeying minimum off duration ([#859](https://github.com/kizniche/mycodo/issues/859))


## 8.8.4 (2020-09-28)

### Bugfixes

 - Increase nginx proxy buffer to accommodate large headers ([#849](https://github.com/kizniche/mycodo/issues/849))
 - Fix URL generation for cameras ([#850](https://github.com/kizniche/mycodo/issues/850))
 - Fix display of Output data on Asynchronous Graphs ([#847](https://github.com/kizniche/mycodo/issues/847))


## 8.8.3 (2020-09-15)

### Bugfixes

 - Fix inability to create Angular Gauge Widget with more than 4 stops ([#844](https://github.com/kizniche/mycodo/issues/844))
 - Fix issue with Python Code Input ([#846](https://github.com/kizniche/mycodo/issues/846))
 - Fix issue with install ([#845](https://github.com/kizniche/mycodo/issues/845))


## 8.8.2 (2020-09-13)

### Bugfixes

 - Fix PID Controller not operating ([#843](https://github.com/kizniche/mycodo/issues/843))
 - Fix inability to switch any output except channel 0 from web interface ([#840](https://github.com/kizniche/mycodo/issues/840))
 - Minor fixes for PCF8574 Output
 - Fix Atlas Pump recording two pump durations

### Features

 - Add ability to select method in Input/Output/Function controller custom options


## 8.8.1 (2020-09-09)

### Bugfixes

 - Fix partially broken upgrade to new output system
 - Fix GPIO output startup states


## 8.8.0 (2020-09-08)

This release changes the Output framework to add the ability for a single Output to control multiple channels. This was originally based on the PCF8574 8-bit I/O Expander, which allows 8 additional IO pins to be controlled via the I2C bus, but applies to any other output device with more than one channel. As a result of this change, you will need to update any Custom Outputs to follow the new format (see /mycodo/outputs directory).

### Bugfixes

 - Fix inability to save Python Code Input settings ([#827](https://github.com/kizniche/mycodo/issues/827))
 - Fix Cameras not appearing in Camera Widget ([#828](https://github.com/kizniche/mycodo/issues/828))
 - Fix inability to save Pause PID Function Action ([#836](https://github.com/kizniche/mycodo/issues/836))
 - Fix error diaplying Measurement or Gauge Widgets with Math controllers using non-default units ([#831](https://github.com/kizniche/mycodo/issues/831))
 - Fix default values not displaying for Input/Output Custom Actions
 - Fix some apt packages being detected as installed when they are not installed
 
### Features

 - Convert Input module custom_options from CSV to JSON
 - Add Anyleaf ORP and pH Inputs ([#825](https://github.com/kizniche/Mycodo/pull/825))

### Miscellaneous

 - Remove unused Output selection in Methods


## 8.7.2 (2020-08-23)

### Bugfixes

 - Fix issue displaying Measurement Widgets when a Math measurement is selected ([#817](https://github.com/kizniche/mycodo/issues/817))
 - Fix inability to generate Widget HTML ([#817](https://github.com/kizniche/mycodo/issues/817), [#822](https://github.com/kizniche/mycodo/issues/822))

### Features

 - Add ability to duplicate a dashboard and its widgets ([#812](https://github.com/kizniche/mycodo/issues/812))


## 8.7.1 (2020-08-10)

### Bugfixes

 - Remove copy of widget HTML files during upgrade


## 8.7.0 (2020-08-10)

This update includes the final refactoring of the output system to accommodate output modules that can operate multiple different types of output types. For instance, a peristaltic pump can be instructed to turn on for a duration or instructed to pump a volume. As a result of the output framework being modified to accommodate this, the duty_cycle parameter was removed from ```output_on_off()``` and ```output_on()``` functions of the ```DaemonControl``` class of mycodo_client.py. As a result, if you were previously using either of these function, you will need to add the parameter ```output_type='pwm'``` and change the ```duty_cycle``` parameter to ```amount```. For example, ```output_on(output_id, duty_cycle=50)``` would need to be changed to ```output_on(output_id, output_type='pwm', amount=50)```, and ```output_on_off(output_id, 'on', duty_cycle=50)``` to ```output_on_off(output_id, 'on', output_type='pwm', amount=50)```.

This update also adds the ability to import custom Widget modules. Much like custom Inputs, Outputs, and Functions, you can now create and import your own single-file Widget module that allow new widgets to be added to a dashboard.

### Bugfixes

 - Fix issue installing Python modules ([#804](https://github.com/kizniche/mycodo/issues/804))
 - Fix inability to save PID options when On/Off output selected ([#805](https://github.com/kizniche/mycodo/issues/805))
 - Fix graph shift issues
 - Fix PID Input/Math Setpoint Tracking unit and integer issue ([#811](https://github.com/kizniche/mycodo/issues/811))
 - Fix PID Controller debug logging ([#811](https://github.com/kizniche/mycodo/issues/811))
 - Fix bug in password reset function that would allow an attacker to discover if a user name doesn't exist

### Features

 - Add Output: On/Off MQTT Publish
 - Add Output information links
 - Add ability to download Mycodo Backups ([#803](https://github.com/kizniche/mycodo/issues/803))
 - Add ability to import custom Widget modules
 - Add Widget Controller for background widget processes
 - Add Widget: Python Code ([#803](https://github.com/kizniche/mycodo/issues/803))
 - Add an option to the password reset function to save the reset code to a file

### Miscellaneous

 - Deprecate duty_cycle parameter of output functions
 - Remove graph Shift X-Axis option
 - Move Autotune from PID Controller to Separate PID Autotune Controller ([#811](https://github.com/kizniche/mycodo/issues/811))


## 8.6.4 (2020-07-25)

### Bugfixes

 - Fix issue displaying lines 5-8 on SD1306 LCDs ([#800](https://github.com/kizniche/mycodo/issues/800))
 - Fix Atlas Scientific Pump duration unit issues ([#801](https://github.com/kizniche/mycodo/issues/801))

### Features

 - Add Inputs: Ads1115 (Circuit Python library), ADS1015 (Circuit Python library)
 - Add Input: BMP280 (bmp280-python library, includes ability to set forced mode) ([#608](https://github.com/kizniche/mycodo/issues/608))

### Miscellaneous

 - Deprecate Input using the Adafruit_ADS1x15 library


## 8.6.3 (2020-07-25)

### Bugfixes

 - Fix ADS1x15 Input


## 8.6.2 (2020-07-25)

### Bugfixes

 - Fix DS18S20 Input module ([#796](https://github.com/kizniche/mycodo/issues/796))
 - Fix Peristaltic Pump Outputs unable to turn on for durations ([#799](https://github.com/kizniche/mycodo/issues/799))

### Features

 - Add a ([Building a Custom Input Module wiki page](https://github.com/kizniche/Mycodo/wiki/Building-a-Custom-Input)

### Miscellaneous

 - Improve custom output framework
 - Consolidate locking code to utils/lockfile.py


## 8.6.1 (2020-07-22)

### Bugfixes

 - Fix Wireless 315/433 MHz Output module


## 8.6.0 (2020-07-22)

This update adds a Generic Peristaltic Pump Output to compliment the Atlas Scientific Peristaltic Pump Output. Generic peristaltic pumps are less expensive but often have acceptable dispensing accuracy. Once your pump's flow rate has been measured and this rate set in the Output options, your pump can be used to dispense specific volumes of liquid just like the Atlas Scientific pumps. This release also enables pumps to dispense for durations of time in addition to specific volumes (once calibrated). So, you can now operate a PID controller or other functions/controllers that instruct a pump to dispense for a duration in seconds or a volume in milliliters.

In this update, the Atlas Scientific Peristaltic Pump Output duration units have been changed form minutes to seconds, to align with other Outputs that use the second SI unit.

WARNING: As a result of how this new output operates, a potentially breaking change has been introduced. If you use any custom Output modules, you will need to add the parameter output_type=None to the output_switch() function of all of your custom Output module files. If you do not, the Mycodo daemon/backend will fail to start after upgrading to or beyond this version. It is advised to modify your custom Output modules prior to upgrading to ensure the daemon successfully starts after the upgrade. If you have not created or imported any custom Output modules, there is nothing that needs to be done.

### Bugfixes

 - Fix measurement being stored in database after sensor error ([#795](https://github.com/kizniche/mycodo/issues/795))
 - Fix UART communication with Atlas Scientific devices ([#785](https://github.com/kizniche/mycodo/issues/785))
 - Fix FTDI communication with Atlas Scientific devices
 - Fix PID Dashboard Widget error in log when PID inactive
 - Fix install on Desktop version of Raspberry Pi OS by removing python3-cffi-backend
 - Fix inability to change I2C address of ADS1x15 Input ([#788](https://github.com/kizniche/mycodo/issues/788))
 - Fix issues with calibrating Atlas Scientific devices ([#789](https://github.com/kizniche/mycodo/issues/789))
 - Fix missing default input custom option values if not set in the database
 - Add missing TSL2561 I2C addresses
 - Fix daemon hang on use of incorrect Atlas Scientific UART device (add writeTimeout to every serial.Serial())
 - Fix uninstall of pigpiod
 - Fix missing pigpio dependency for GPIO PWM Outputs
 - Prevent LCD controllers from activating if Max Age or Decimal Places are unset ([#795](https://github.com/kizniche/mycodo/issues/795))

### Features

 - Add Inputs: ADXL34x, ADT7410 ([#791](https://github.com/kizniche/mycodo/issues/791))
 - Add Output: Generic Peristaltic Pump
 - Add ability to turn peristaltic pumps on for durations (in addition to volumes)
 - Add Function Action: Output (Volume)
 - Improve general compatibility with Atlas Scientific devices
 - Add ability to utilize volume Outputs (pumps) with PID Controllers
 - Add pypi.org links to Input libraries in Input description information
 - Add SPI interface as an option for SD1306 LEDs ([#793](https://github.com/kizniche/mycodo/issues/793))

### Miscellaneous

 - Change Atlas Scientific Peristaltic Pump Output duration unit from minute to second
 - Move clear total volume function for Atlas Scientific Flow Meter to Input Module
 - Add instruction for viewing the frontend web log on the web 502 error page ([#786](https://github.com/kizniche/mycodo/issues/786))


## 8.5.8 (2020-07-07)

### Bugfixes

 - Fix inability to install pigpio ([#783](https://github.com/kizniche/mycodo/issues/783))


## 8.5.7 (2020-07-07)

### Bugfixes

 - Fix inability to install internal dependencies (pigpio, bcm2835, etc.) ([#783](https://github.com/kizniche/mycodo/issues/783))


## 8.5.6 (2020-06-30)

### Bugfixes

- Fix API database schema issue


## 8.5.5 (2020-06-30)

### Bugfixes

 - Prevent user with insufficient permissions from rearranging dashboard widgets
 - Fix installing internal dependencies
 - Fix restore of influxdb measurement data from import/Export page
 - Fix Gauge Widget Measurement options from being selected after saving

### Features

 - Create scripts to automatically generate Input section of manual

### Miscellaneous

 - Add URLs to Input information
 - Switch from deprecated SSLify to Talisman
 - Update Python dependencies


## 8.5.4 (2020-06-06)

### Bugfixes

 - Fix Atlas Scientific pump on duration calculation


## 8.5.3 (2020-06-06)

### Bugfixes

 - Fix upgrade not preserving custom outputs
 - Fix missing output device measurements in database ([#779](https://github.com/kizniche/mycodo/issues/779))


## 8.5.2 (2020-06-01)

### Bugfixes

 - Fix Atlas Scientific Pump Output timestamp parsing


## 8.5.1 (2020-05-30)

### Bugfixes

 - Fix translations
 - Fix dependency check during upgrade
 - Fix Atlas Scientific Pump Output


## 8.5.0 (2020-05-30)

With this release comes the ability to write and import custom Outputs. If you want to utilize an output that Mycodo doesn't currently support, you can now create your own Output module and import it to be used within the system. See [Custom Outputs](https://github.com/kizniche/Mycodo/blob/master/mycodo-manual.rst#custom-outputs) in the manual for more information.

WARNING: There are changes with this version that may cause issues with your currently-configured outputs. Therefore, after upgrading, test if your outputs work and update their configuration if needed.

### Bugfixes

 - Fix PID Widget preventing graph custom colors from being editable
 - Fix graph Widget custom color issues ([#760](https://github.com/kizniche/mycodo/issues/760))
 - Fix PWM Trigger Functions reacting to 0 % duty cycle being set ([#761](https://github.com/kizniche/mycodo/issues/761))
 - Fix KeyError if missing options when saving Input
 - Fix ZH03B Input: add repeat measurement option and discard erroneous measurements
 - Fix update check IndexError if there's no internet connection
 - Fix parsing API api_key from requests
 - Fix the inability of Math Controllers to use converted measurements
 - Fix Redundancy Math controller ([#768](https://github.com/kizniche/mycodo/issues/768))
 - Fix display of Custom Controller options
 - Fix hostname display on login page
 - Fix missing blank line check for LCDs with 8 lines ([#771](https://github.com/kizniche/mycodo/issues/771))
 - Fix unset user groups when executing shell commands
 - Fix guest users being able to create dashboards
 - Fix queries with updated influxdb Python library

### Features

 - Add ability to write and import your own Custom Output Modules
 - Add Input: VL53L0X (Laser-Range Measurement) ([#769](https://github.com/kizniche/mycodo/issues/769))
 - Add Input: AS7262 Spectral Sensor (measures 450, 500, 550, 570, 600, and 650 nm wavelengths)
 - Add Input: Atlas Scientific EZO Pressure Sensor
 - Add ability to create custom Input actions
 - Add MH-Z19/MH-Z19B Input actions: zero and span point calibrations
 - Add unit conversions: PSI to kPa, PSI to cm H2O, kPa to PSI
 - Add literature links to Input options: Manufacturer, Datasheet, Product
 - Add 'tail dmesg' to System Information page
 - Add Function Actions: System Restart and System Shutdown ([#763](https://github.com/kizniche/mycodo/issues/763))
 - Add Conditional options: Log Level Debug and Message Includes Code
 - Add Force Command option for Command/Python/Wireless Outputs ([#728](https://github.com/kizniche/mycodo/issues/728))
 - Add ability to select which user executes Linux Output commands ([#719](https://github.com/kizniche/mycodo/issues/719))
 - Add Cameras: URL (urllib), URL (requests) 
 - Add ability to encode videos from time-lapse image sets
 - Add send_email() to Daemon Control object

### Miscellaneous

 - Upon controller activation, generate Input and Conditional code files if they don't exist
 - Update Werkzeug to 1.0.1 ([#742](https://github.com/kizniche/mycodo/issues/742)), Flask-RESTX to 0.2.0, alembic to 1.4.2, pyro5 to 5.8, SQLAlchemy to 1.3.15, distro to 1.5.0,
 - Refactor Python Output code 
 - Update all translations (all complete)
 - Rename MH-Z19 Input to MH-Z19B (and add MH-Z19 Input)
 - Change Email Notification options to allow unauthenticated sending
 - Add conversions: m <-> cm <-> mm
 - Make PID Controller a class
 - Restyle Output page ([#732](https://github.com/kizniche/mycodo/issues/732))
 - Include error response in PWM/On-Off Command Output debug logging line
 - Update InfluxDB to 1.8.0


## 8.4.0 (2020-03-23)

### Bugfixes

 - Fix invalid links to Help pages
 - Prevent unstoppable Conditional Controller by adding self.running bool variable
 - Fix calculation error causing inaccuracy with ADS1x15 analog-to-digital converter Input
 - Remove PWM and Pump Outputs from Energy Usage calculations
 - Fix links to camera widget error images
 - Fix reference to input library to properly display 1-Wire device IDs ([#752](https://github.com/kizniche/mycodo/issues/752))
 - If a camera output is already on when capturing an image, dont' turn it off after capture
 - Discard first measurement of Atlas Scientific Inputs to prevent some erroneous measurements
 - Fix display of setpoint on PID widget if a band is in use ([#744](https://github.com/kizniche/mycodo/issues/744))
 - Fix Amp calculation ([#758](https://github.com/kizniche/mycodo/issues/758))

### Features

 - Add temperature compensation option for the Atlas Scientific Electrical Conductivity and Dissolved Oxygen Inputs
 - Add Inputs: Atlas Scientific Flow Sensor, Atlas Scientific RGB Color Sensor
 - Add Function Action: Clear Total Volume of Flow Meter, Force Input Measurements
 - Add option to repeat measurements and store average for ADS1x15 analog-to-digital converter Input
 - Add PID option Always Min for PWM outputs to always use at least the min duty cycle ([#757](https://github.com/kizniche/mycodo/issues/757))
 - Add email password reset

### Miscellaneous

 - Add prefix to device IDs when using w1thermsensor ([#752](https://github.com/kizniche/mycodo/issues/752))


## 8.3.0 (2020-02-21)

### Bugfixes

 - Fix determining frontend/backend virtualenv status
 - Fix error detecting GPIO state during energy usage report generation ([#745](https://github.com/kizniche/mycodo/issues/745))
 - Fix Atlas Scientific pH Input temperature calibration measurement
 - Fix Atlas Scientific EZO-PMP flow mode not taking effect immediately upon saving
 - Change deprecated w1thermsensor set_precision() to set_resolution()
 - Fix setting DS sensor resolution ([#747](https://github.com/kizniche/mycodo/issues/747))
 - Split DS18B20 Input into two files (one using w1thermsensor and another using ow-shell) ([#746](https://github.com/kizniche/mycodo/issues/746))
 - Prevent users without "view settings" permission from viewing email addresses
 - Fix TSL2561 input ([#750](https://github.com/kizniche/mycodo/issues/750))

### Features

 - Add Temperature Offset option for BME680 Input ([#735](https://github.com/kizniche/mycodo/issues/735))
 - Add ability to change number of stops for Gauge Widgets ([#749](https://github.com/kizniche/mycodo/issues/749))

### Miscellaneous

 - Fix logging level of calibration functions
 - Populate setpoint in field of PID dashboard widget ([#748](https://github.com/kizniche/mycodo/issues/748))


## 8.2.5 (2020-02-09)

### Bugfixes

 - Fix daemon not being able to read measurements ([#743](https://github.com/kizniche/mycodo/issues/743))


## 8.2.4 (2020-02-08)

### Bugfixes

 - Fix logs appearing blank after logrotate runs ([#734](https://github.com/kizniche/mycodo/issues/734))
 - Update Flask-Babel to 1.0.0 to fix broken werkzeug ([#742](https://github.com/kizniche/mycodo/issues/742))
 - Increase install wait times to prevent timeouts ([#742](https://github.com/kizniche/mycodo/issues/742))

### Features

 - Add BME680 temperature/humidity/pressure/VOC sensor ([#735](https://github.com/kizniche/mycodo/issues/735))
 - Add measurement: resistance
 - Add unit: Ohm
 - Merge from [Flask-RESTPlus](https://github.com/noirbizarre/flask-restplus/issues/770) to [Flask-RESTX](https://github.com/python-restx/flask-restx) ([#742](https://github.com/kizniche/mycodo/issues/742))

### Miscellaneous

 - Improve sanity-checking of Input custom_options
 - Improve sanity-checking of API endpoints ([#741](https://github.com/kizniche/mycodo/issues/741))
 - Update pip requirements


## 8.2.3 (2020-01-27)

### Bugfixes

 - Fix error during upgrade check if there is no internet connection
 - Fix MQTT input, prevent keepalive from being <= 0 ([#733](https://github.com/kizniche/mycodo/issues/733))
 - Fix issue restarting frontend using diagnostic database delete feature
 - Fix ability to import Inputs with measurements/units that don't exist in database ([#735](https://github.com/kizniche/mycodo/issues/735))
 - Fix ability to modify measurement/unit names that Inputs rely on
 - Fix inability to modify custom measurements
 - Fix error when deleting dashboards from the Config->Diagnostics menu ([#737](https://github.com/kizniche/mycodo/issues/737))
 - Fix dashboard gauges causing the dashboard to crash ([#736](https://github.com/kizniche/mycodo/issues/736))

### Miscellaneous

 - Refactor upgrade check code into class to reduce the number of hits to github.com
 - Rearrange dashboard dropdown menu
 - Allow creation of measurement/unit IDs with upper-case letters ([#735](https://github.com/kizniche/mycodo/issues/735))

## 8.2.2 (2020-01-06)

### Bugfixes

 - Fix table colors ([#724](https://github.com/kizniche/mycodo/issues/724))
 - Fix error when dashboard is set to default landing page ([#727](https://github.com/kizniche/mycodo/issues/727))

### Features

 - Add options to show/hide various widget info ([#717](https://github.com/kizniche/mycodo/issues/717))
 - Add Input: MLX90614 ([#723](https://github.com/kizniche/mycodo/pull/723))

### Miscellaneous

 - Update Bootstrap to 4.4.1
 - Update Bootstrap themes


## 8.2.1 (2019.12.08)

This update brings the ability to create multiple dashboards. The dashboard grid spacing has also changed, so you will need to resize your widgets.

This update also brings the ability to run Mycodo/Influxdb in Docker containers, enabling Mycodo to run outside the Raspberry Pi and Raspbian environment. For instance, I currently have Mycodo running on my 64-bit PC in Ubuntu 18.04. This is an experimental feature and is not yet recommended to be used in a production environment. See the [Docker README](https://github.com/kizniche/Mycodo/blob/master/docker/README.md) for more information.

### Features

 - Add ability to run Mycodo in Docker containers ([#637](https://github.com/kizniche/mycodo/issues/637))
 - Add ability to create multiple dashboards ([#717](https://github.com/kizniche/mycodo/issues/717))
 - Add Dashboard Widget: Spacer ([#717](https://github.com/kizniche/mycodo/issues/717))
 - Add ability to hide Widget drag handle, set Widget name font size, and hide Graph Widget buttons ([#717](https://github.com/kizniche/mycodo/issues/717))
 - Add ability to set Dashboard grid cell height

### Miscellaneous

 - Change grid width from 12 to 20 columns
 - Update InfluxDB from 1.7.8 to 1.7.9


## 8.1.1 (2019.11.26)

### Bugfixes

 - Fix outputs not turning on


## 8.1.0 (2019.11.26)

This update brings a new Dashboard organization method, allowing drag-and drop placement and resizing of widgets using gridstack.js. This new system is not comparable to the old; and after upgrading, all widgets will lose their size and position and will need to be repositioned on your dashboard.

### Bugfixes

 - Fix Atlas Scientific UART interfaces
 - Fix display of units in conversion list on Measurement Settings page
 - Fix unit conversions for Math controllers ([#716](https://github.com/kizniche/mycodo/issues/716))
 - Fix Wet-Bulb Humidity calculation in Math controller ([#716](https://github.com/kizniche/mycodo/issues/716))
 - Fix disabled measurements not appearing for math controllers ([#716](https://github.com/kizniche/mycodo/issues/716))
 - Fix disabled measurements from Math controllers still being recorded in influxdb
 - Fix inability to select PID Controller with PID Control Widget ([#718](https://github.com/kizniche/mycodo/issues/718))
 - Fix displaying image in Camera Widgets
 - Fix display of measurement unit on Gauge Widgets

### Features

 - Implement new method for arranging and sizing Dashboard Widgets ([#717](https://github.com/kizniche/mycodo/issues/717))
 - Add API endpoints: /measurements/historical and /measurements/historical_function
 - Add ability to set timestamp with /measurements/create API endpoint
 - Display the entire log for the ongoing upgrade rather than only the last 40 lines
 - Add Calibration: Atlas Scientific Electrical Conductivity Sensor ([#710](https://github.com/kizniche/mycodo/issues/710))
 - Add Input: Mycodo Version (mainly for testing)
 - Allow timestamp to be specified for Python 3 Code Input measurement creation ([#716](https://github.com/kizniche/mycodo/issues/716))

### Miscellaneous

 - Update Bootstrap to 4.3.1
 - Update FontAwesome to 5.11.2


## 8.0.3 (2019.11.15)

### Bugfixes

 - Fix timeout errors during settings/influxdb database import
 - Fix python3 version check during install ([#714](https://github.com/kizniche/mycodo/issues/714))
 - Fix upgrade checking
 

## 8.0.2 (2019.11.13)

### Bugfixes

 - Fix doubling the amount used to calculate Amp draw during an output being turned on


## 8.0.1 (2019.11.11)

### Bugfixes

 - Add Python version check to Mycodo installer ([#712](https://github.com/kizniche/mycodo/issues/712))
 - Daemon now checks for any newer version during upgrade check

### Features

 - Allow any database version <= the currently-installed Mycodo version to be imported


## 8.0.0 (2019.11.09)

Warning: This version will not work with Python 3.5 (Raspbian Stretch). Only upgrade if you have Python 3.7 installed (Raspbian Buster).

This version introduces an improved upgrade system and a REST API (requiring Python >= 3.6) for communicating with Mycodo ([API Info](https://github.com/kizniche/Mycodo/blob/master/mycodo-api.rst) and [API Manual](https://kizniche.github.io/Mycodo/mycodo-api.html)).

### Features

 - Add REST API ([#705](https://github.com/kizniche/mycodo/issues/705))


## 7.10.0 (2019.11.09)

### Bugfixes

 - Fix Output control toaster always displaying error
 - Fix translations not working ([#708](https://github.com/kizniche/mycodo/issues/708))
 - Fix display of units on LCDs
 - Fix inability of Graph Range Selector option to stay checked

### Features

 - Add button to copy device UUID to clipboard
 - Add ability to set IP, port, and timeout for upgrade internet check
 - Add new Camera library: opencv
 - Add ability for variables to persist in Conditional statements
 - Add ability to import any database <= the current Mycodo version (database upgrade will be performed)
 - Add ability to install all unmet dependencies when importing a database
 - Improve upgrade system


## 7.9.1 (2019.10.26)

### Bugfixes

 - Fix issue querying data for Asynchronous graphs

### Features

 - Add ability to select duty cycle step size for PWM Ramp Function Action ([#704](https://github.com/kizniche/mycodo/issues/704))


## 7.9.0 (2019.10.24)

This update improves the backup/restore mechanism for the Mycodo InfluxDB time-series database. InfluxDB backups made prior to v7.8.5 will need to be restored manually. All new backups made will be in the Enterprise-compatible backup format, and only this format will be able to be restored moving forward. See [Backing up and restoring in InfluxDB](https://docs.influxdata.com/influxdb/v1.7/administration/backup_and_restore/) for more information.

This update also moves the Camera options from the Settings to the Camera page, to be more in-line with the formatting of other pages.

### Bugfixes

 - Fix Asynchronous Graphs not displaying data
 - Fix Conditional Measurement (Multiple) Condition error
 - Fix inability to set Raspberry Pi (raspi-config) settings from the Configuration menu

### Features

 - Update InfluxDB database export/import to use new Enterprise-compatible backup format
 - Add general camera options: stream height/width, hide last still, and hide last timelapse ([#703](https://github.com/kizniche/mycodo/issues/703))
 - Add picamera options: white balance, shutter speed, sharpness, iso, exposure mode, meter mode, and image effect ([#313](https://github.com/kizniche/mycodo/issues/313), [#703](https://github.com/kizniche/mycodo/issues/703))
 - Add Function Action: Ramp PWM ([#704](https://github.com/kizniche/mycodo/issues/704))
 - Add Conditional Conditions: Measurement (Single, Past, Average), Measurement (Single, Past, Sum) ([#636](https://github.com/kizniche/mycodo/issues/636))

### Miscellaneous

 - Move camera settings from Settings page to Camera page


## 7.8.4 (2019.10.18)

### Bugfixes

 - Actually fix inability to save PID options ([#701](https://github.com/kizniche/mycodo/issues/701))


## 7.8.3 (2019.10.18)

### Bugfixes

 - Fix inability to save PID options ([#701](https://github.com/kizniche/mycodo/issues/701))


## 7.8.2 (2019.10.17)

### Bugfixes

 - Fix Output Action


## 7.8.1 (2019.10.15)

### Bugfixes

 - Fix copying custom controllers during upgrade


## 7.8.0 (2019.10.14)

This release brings a big feature: Custom Controllers. Now users can import Custom Controllers just like Custom Inputs. There is a new settings section of the Configuration menu called Controllers, where a single-file Custom Controller can be imported into Mycodo. This new controller will appear in the dropdown list on the Functions page, and will act like any other function controller (PID, Trigger, LCD, etc.). See the [Custom Controllers](https://github.com/kizniche/Mycodo/blob/master/mycodo-manual.rst#custom-controllers) section of the manual.

There's also a new Android app, [Mycodo Support](https://play.google.com/store/apps/details?id=com.mycodo.mycododocs) that provides access to several Mycodo support resources.

### Bugfixes

 - Fix Atlas Scientific EZP Pump not working with PID Controllers ([#562](https://github.com/kizniche/mycodo/issues/562))
 - Fix Output page not showing Duty Cycle for PWM Output status
 - Fix blank Live page if Inputs added but not yet activated
 - Fix inability to capture photos with USB camera ([#677](https://github.com/kizniche/mycodo/issues/677))
 - Fix issues related to influxdb not fully starting before the Mycodo daemon
 - Fix timeout exporting large amounts of data

### Features

 - Add ability to import Custom Controllers (See [Custom Controllers](https://github.com/kizniche/Mycodo/blob/master/mycodo-manual.rst#custom-controllers))
 - Add ability to set PWM Output startup and shutdown state ([#699](https://github.com/kizniche/mycodo/issues/699))
 - Add Dashboard Widget: Output PWM Range Slider ([#699](https://github.com/kizniche/mycodo/issues/699))
 - Add ability to use Input/Math measurements with PID setpoint tracking ([#639](https://github.com/kizniche/mycodo/issues/639))
 - Add search to Function select

### Miscellaneous

 - Remove Flask_influxdb
 - Upgrade Influxdb from 1.7.6 to 1.7.8


## 7.7.9 (2019.09.29)

### Bugfixes

 - Fix issue displaying Outputs on Asynchronous Graph

### Features

 - Add Start Offset option for Inputs
 - Add ability to disable Graph series Data Grouping

### Miscellaneous

 - Rename Conditional Statement measure() to condition() in Conditional Controllers
 - Add description for all Conditional Conditions and Actions


## 7.7.8 (2019.09.22)

### Bugfixes

 - Fix LCD controller

### Miscellaneous

 - PEP8
 - Improve error/debug logging


## 7.7.7 (2019.09.20)

### Bugfixes

 - Add reset to SHT31 Input when it errors ([#695](https://github.com/kizniche/mycodo/issues/695))

### Features

 - Add LCD Line: Custom Text
 - Add Input: BME280 using RPi.bme280 library ([#694](https://github.com/kizniche/mycodo/issues/694))
 - Add "Library" to distinguish inputs that use different libraries to acquire measurements for the same sensor


## 7.7.6 (2019.09.19)

### Bugfixes

 - Fix Outputs not showing up on Dashboard and mislabeled measurements ([#692](https://github.com/kizniche/mycodo/issues/692))
 - Update wiringpi to fix issue with Raspberry Pi 4 board ([#689](https://github.com/kizniche/mycodo/issues/689))

### Features

 - Add Conditional Conditions: Output Duration On, Controller Running ([#691](https://github.com/kizniche/mycodo/issues/691))
 - Remove the need for Pyro5 Nameserver ([#692](https://github.com/kizniche/mycodo/issues/692))
 - Add Flask profiler


## 7.7.5 (2019.09.18)

### Bugfixes

 - Fix inability to activate Conditional Controllers ([#690](https://github.com/kizniche/mycodo/issues/690))

### Miscellaneous

 - Improve post-alembic upgrade system
 - Improve Pyro5 logging


## 7.7.4 (2019.09.18)

### Bugfixes

 - Fix issue with Pyro5 proxy handling ([#688](https://github.com/kizniche/mycodo/issues/688))
 - Fix missing Stdout from several log files


## 7.7.3 (2019.09.17)

### Bugfixes

 - Fix wait time for Atlas Scientific pH Calibration ([#686](https://github.com/kizniche/mycodo/issues/686))
 - Add 'minute' measurement storage to EZO Pump Output
 - Fix database upgrade issues

### Features

 - Add ability to store multiple measurements for Outputs ([#562](https://github.com/kizniche/mycodo/issues/562))
 - Add Calibration: Atlas Scientific EZO Pump ([#562](https://github.com/kizniche/mycodo/issues/562))
 - Add ability to select pump modes for Atlas Scientific EZO Pump ([#562](https://github.com/kizniche/mycodo/issues/562))
 - Add ability to enable Daemon debug mode from Configuration page
 - Add ability to use FTDI to communicate with Atlas Scientific EZO Pump
 - Upgrade from Pyro4 to Pyro5


## 7.7.2 (2019.09.14)

### Bugfixes

 - Remove redundant alembic upgrade that can cause upgrade errors
 - Fix moving Conditional/input code during upgrade
 - Generate Conditional/input code for next upgrade
 - Fix MQTT Input ([#685](https://github.com/kizniche/mycodo/issues/685))
 - Fix Atlas Scientific EZO Pump Input issue ([#562](https://github.com/kizniche/mycodo/issues/562))
 - Fix Atlas Scientific EZP Pump Output (UART) error on Output page
 - Fix Atlas Scientific pH Input issue ([#686](https://github.com/kizniche/mycodo/issues/686))
 - Fix issues with calibration of Atlas Scientific pH sensor ([#686](https://github.com/kizniche/mycodo/issues/686))

### Features

 - Add ability to choose 1, 2, or 3 point pH calibration of Atlas Scientific pH sensor ([#686](https://github.com/kizniche/mycodo/issues/686))


## 7.7.1 (2019.09.08)

### Bugfixes

 - Fix issue with Pyro4
 - Fix issue with Trigger controllers


## 7.7.0 (2019.09.08)

This release changes how user-created Python code is executed. This affects Python Code Inputs and Conditional Functions. All effort was made to reformat user scripts during the upgrade process to adhere to the new formatting guidelines, however there are a few instances where scripts could not be updated properly and will need to be done manually by the user before they will work properly. After upgrading your system, ensure your code conforms to the following guidelines:

1. Conditional Functions
   * Use 4-space indentation (not 2-space, tab, or other)
   * Change measure() to self.measure()
   * Change measure_dict() to self.measure_dict()
   * Change run_action() to self.run_action()
   * Change run_all_actions() to self.run_all_actions()
   * Change message to self.message
2. Python Code Inputs
   * Use 4-space indentation (not 2-space, tab, or other)
   * Change store_measurement() to self.store_measurement()

### Bugfixes

 - Fix sunrise/sunset calculation
 - Fix inability to use "," in Input custom options
 - Fix install dependencies for Ruuvitag Input ([#638](https://github.com/kizniche/mycodo/issues/638))
 - Fix reliability issue with Ruuvitag Input (crashing Mycodo daemon) ([#638](https://github.com/kizniche/mycodo/issues/638))
 - Fix storing of SHT31 Smart Gadget erroneous measurements
 - Prevent Pyro4 TimeoutErrors from stopping PID and Conditional controllers
 - Improve Controller reliability/stability
 - Fix path to pigpiod ([#684](https://github.com/kizniche/mycodo/issues/684))

### Features

 - Add Pylint test for Python 3 Code Input
 - Add execute_at_creation option for Inputs
 - Add Measurement: Radiation Dose Rate
 - Add Units: Microsieverts per hour (µSv/hr), Counts per minute (cpm)
 - Add 'message' option for custom Inputs to display a message with the Input options in the web interface
 - Add more logs to view and consolidate "View Logs" page
 - Add automatic initialization of Input custom_options variables

### Miscellaneous

 - Refactor how user-created Python code is executed (i.e. Python Code Inputs and Conditional Statements)
 - Refactor RPC by replacing RPyC with Pyro4 for improved system stability ([#671](https://github.com/kizniche/mycodo/issues/671), [#679](https://github.com/kizniche/mycodo/issues/679))
 - Increase Nginx file upload size
 - Reorganize menu layout
 - Modify linux_command exception-handling ([#682](https://github.com/kizniche/mycodo/issues/682))


## 7.6.3 (2019-07-14)

### Bugfixes

 - Fix calculating VPD

### Features

 - Add Python 3 Code execution Input


## 7.6.2 (2019-07-11)

### Bugfixes

 - Various fixes for Raspbian Buster ([#668](https://github.com/kizniche/mycodo/issues/668))


## 7.6.1 (2019-07-11)

### Bugfixes

 - Fix TH1X-AM2301 Input ([#670](https://github.com/kizniche/mycodo/issues/670))


## 7.6.0 (2019-07-10)

### Bugfixes

 - Fix inability of Input custom_options value to be 0
 - Fix improper unit conversion for TH1X-AM2301 Input ([#670](https://github.com/kizniche/mycodo/issues/670))
 - Fix Bash Command Input script execution ([#667](https://github.com/kizniche/mycodo/issues/667))

### Features

 - Add MQTT (paho) Input ([#664](https://github.com/kizniche/mycodo/issues/664))
 - Add timeout option for Linux Command Input


## 7.5.10 (2019-06-17)

### Bugfixes

 - Fix TTN Data Input timestamps


## 7.5.9 (2019-06-16)

### Bugfixes

 - Fix rare measurement issue with Ruuvitag
 - Ensure Output Controller has fully started before starting other controllers ([#665](https://github.com/kizniche/mycodo/issues/665))
 - Fix module path of mycodo_client.py when executed from symlink ([#665](https://github.com/kizniche/mycodo/issues/665))


## 7.5.8 (2019-06-13)

### Bugfixes

 - Fix "getrandom() initialization failed" with rng-tools ([#663](https://github.com/kizniche/mycodo/issues/663))
 - Fix issues with TH16/10 with AM2301 and Linux Command Inputs ([#663](https://github.com/kizniche/mycodo/issues/663))

### Features

 - Add Debug Logging as an LCD option
 - Add traceback to error message during adding Input ([#664](https://github.com/kizniche/mycodo/issues/664))


## 7.5.7 (2019-06-11)

### Bugfixes

 - Fix Ruuvitag Input


## 7.5.6 (2019-06-11)

### Bugfixes

 - Fix issues with SHT31 Smart Gadget and Ruuvitag Inputs ([#638](https://github.com/kizniche/mycodo/issues/638))
 - Fix 500 Error generating measurement/unit choices ([#662](https://github.com/kizniche/mycodo/issues/662))
 - Change AM2320 Input code ([#585](https://github.com/kizniche/mycodo/issues/585))
 - Fix issue with Base Input

### Features

 - Increase Live page measurement query duration to fix the display of Input measurements


## 7.5.5 (2019-06-03)

### Bugfixes

 - Add influxdb read/write wait timers to prevent connection errors at startup before influxdb has started

### Features

 - Add --get_measurement parameter to mycodo_client.py
 
### Miscellaneous

 - Replace locket with filelock


## 7.5.4 (2019-05-29)

### Bugfixes

 - Prevent rapid successive measurements from inputs after measurement delay
 - Increase lock timeout for Ruuvitag and SHT31 Smart Gadget ([#638](https://github.com/kizniche/mycodo/issues/638))
 - Fix IO error during locking for Ruuvitag ([#638](https://github.com/kizniche/mycodo/issues/638))
 - Fix pytests

### Features

 - Add RPyC Timeout configuration option
 - Allow multiple PIDs to use the same output ([#661](https://github.com/kizniche/mycodo/issues/661))
 - Add timeout parameter to cmd_output() function
 
### Miscellaneous

 - Refactor Min Off Duration to be centrally controlled by the Output Controller ([#660](https://github.com/kizniche/mycodo/issues/660))


## 7.5.3 (2019-05-17)

### Bugfixes

 - Prevent logging aberrant SHT31 Smart Gadget measurements
 - Handle type casting issues with Ruuvitag Input
 - Add Tags to Custom Colors selection of Graphs ([#656](https://github.com/kizniche/mycodo/issues/656))
 - Fix issues with Single Channel Sum and Average Math controllers
 - Fix inability to change Measurement Conversion back to "Do Not Convert"
 - Avoid build error with bcrypt 3.1.6 by lowering to version 3.1.4 ([#658](https://github.com/kizniche/mycodo/issues/658))
 - Fix issue with conversion calculation in wet-bulb humidity function

### Features

 - Add Function Actions: Raise/Lower PID Setpoint ([#657](https://github.com/kizniche/mycodo/issues/657))

### Miscellaneous

 - Add Unit: Pounds per square inch (psi) ([#657](https://github.com/kizniche/mycodo/issues/657))


## 7.5.2 (2019-05-08)

### Bugfixes

 - Fix issues with logging


## 7.5.1 (2019-05-06)

### Bugfixes

 - Fix bug in Input get_value() ([#654](https://github.com/kizniche/mycodo/issues/654))


## 7.5.0 (2019-05-06)

### Bugfixes

 - Fix storing latest SHT31 Smart Gadget measurements
 - Fix Base Input \_\_repr__ and \_\_str__
 - Fix unaccounted PID error if activation attempted when Measurement not set ([#649](https://github.com/kizniche/mycodo/issues/649))
 - Fix missing GPIO Pin sanity check ([#650](https://github.com/kizniche/mycodo/issues/650))
 - Fix "Unknown math type" filling log ([#651](https://github.com/kizniche/mycodo/issues/651))
 - Fix inability to stop PID autotune ([#651](https://github.com/kizniche/mycodo/issues/651))
 - Fix incomplete display of PID Settings on Mycodo Logs page

### Features

 - Add Conditional Condition: Measurement (Multiple)
 - Add ability of Inputs to store measurements with the same or separate timestamps
 - Add option to show debug lines in Daemon Log (for Input/Math/PID/Trigger/Conditional)
 - Add Log Filters: Daemon INFO, Daemon DEBUG
 - Add Input: TH1x with DS18B20 ([#654](https://github.com/kizniche/mycodo/issues/654))

### Miscellaneous

 - Update InfluxDB to 1.7.6


## 7.4.3 (2019-04-17)

### Bugfixes

 - Fix Sunrise/Sunset calculation
 - Update Infrared Remote section of manual to work with latest kernel
 - Add Bluetooth locking to prevent broken pipes

### Features

 - Add Input: RuuviTag ([#638](https://github.com/kizniche/mycodo/issues/638))
 - Add Inputs: Atlas Scientific ORP, Atlas Scientific DO (FTDI, UART, I2C) ([#643](https://github.com/kizniche/mycodo/issues/643))
 - Add Reset Pin option and editable location for SD1306 OLED display ([#647](https://github.com/kizniche/mycodo/issues/647))


## 7.4.2 (2019-04-02)

### Bugfixes

 - Fix Average (single) and Sum (single) Math controllers with an Output selected


## 7.4.1 (2019-04-02)

### Bugfixes

 - Fix custom input preservation during upgrade


## 7.4.0 (2019-04-01)

### Bugfixes

 - Include Pre Output activation during Acquire Measurements Now instruction
 - Fix Outputs triggering at startup
 - Fix CCS811 Input measurement issue ([#641](https://github.com/kizniche/mycodo/issues/641))
 - Fix Math controller (equation)
 - Fix sending email notification to multiple recipients
 - Prevent RPyC TimeoutError from crashing PID controller

### Features

 - Add Input: [The Things Network: Data Storage Integration](https://github.com/kizniche/Mycodo/blob/master/mycodo-manual.rst#the-things-network)
 - Add Math controllers: Sum (past, single channel), Sum (last, multiple channels)
 - Add Outputs to Math controllers: Average, Redundancy, Statistics, Sum
 - Add 'required' option for Input 'custom_options' (indicates if option is required to activate Input)
 - Add 'Output State' ('on', 'off', or duty cycle) Condition for Conditional controllers ([#642](https://github.com/kizniche/mycodo/issues/642))

### Miscellaneous

 - Change channel designations to start at 0


## 7.3.1 (2019-02-26)

### Bugfixes

 - Fix settings menu layout
 - Significantly improve speed of dependency-checking
 - Fix missing names for Function Actions

### Features

 - Add dependency system for Function Actions
 - Add proper dependencies for infrared Send Function Action
 - Improve Infrared Send Action by detecting remotes and codes


## 7.3.0 (2019-02-22)

### Bugfixes

 - Fix issue with check_triggers() in output controller
 - Fix issue preventing export of Notes
 - Fix table issue on Note page

### Features

 - Add Function Trigger: Infrared Remote Input
 - Add Function Action: Infrared Remote Send

### Miscellaneous

 - Remove redundant Output (Duration) Trigger (use Output (On/Off) Trigger)


## 7.2.4 (2019-02-20)

### Bugfixes

 - Fix unset channel causing 500 error ([#631](https://github.com/kizniche/mycodo/issues/631))
 - During first install, initialize after install of influxdb

### Miscellaneous

 - Add wiringpi to install


## 7.2.3 (2019-02-19)

### Bugfixes

 - Fix issue with SHT31 Smart Gadget disconnect error-handling
 - Prevent dashboard camera streaming if using the fswebcam library ([#630](https://github.com/kizniche/mycodo/issues/630))
 - Fix number of line characters for 20x4 LCDs ([#627](https://github.com/kizniche/mycodo/issues/627))
 - Fix PID Dashboard widget issues

### Features

 - Add option to set Output shutdown state (on/off/neither)


## 7.2.2 (2019-02-08)

### Bugfixes

 - Fix inability to change BMP280 I2C address ([#625](https://github.com/kizniche/mycodo/issues/625))
 - Fix issue triggering function actions ([#626](https://github.com/kizniche/mycodo/issues/626))

### Features

 - Add log line of PID settings when activated or saved
 - Add PID Settings button to Mycodo Logs page


## 7.2.1 (2019-02-06)

### Bugfixes

 - Remove bluepy version restriction that conflicts with another requirement for the latest version
 - Fix Energy Usage calculations
 - Fix output controller startup issue
 - Fix notes duplicating on graphs
 - Fix inability of Function Action (Output PWM) to set a duty cycle of 0
 - Fix inability of Function Action (Activate Controller) to activate Conditional
 - Fix pigpio dependency issue ([#617](https://github.com/kizniche/mycodo/issues/617))

### Features

 - Add asynchronous graphs to Energy Usage summaries

### Miscellaneous

 - Improve error-handling of Function Actions


## 7.2.0 (2019-02-04)

### Bugfixes

 - Fix calculating Output Usage
 - Fix error-handling of PWM signal generation ([#617](https://github.com/kizniche/mycodo/issues/617))
 - Fix output dependency issue ([#617](https://github.com/kizniche/mycodo/issues/617))

### Features

 - Add new energy usage/cost analysis based on amperage measurements (See [Energy Usage](https://github.com/kizniche/Mycodo/blob/master/mycodo-manual.rst#energy-usage) in the manual)
 - Add password recovery feature (technically just creates new admin user from the command line)


## 7.1.7 (2019-02-02)

### Bugfixes

 - Attempted fix of output dependency issue ([#617](https://github.com/kizniche/mycodo/issues/617))
 - Fix PID Autotune ungraceful exit ([#621](https://github.com/kizniche/mycodo/issues/621))


## 7.1.6 (2019-01-30)

### Bugfixes

 - Attempted fix of output dependency issue ([#617](https://github.com/kizniche/mycodo/issues/617))
 - Fix issue creating Triggers ([#618](https://github.com/kizniche/mycodo/issues/618))

### Features

 - Add LCD: 128x64 OLED ([#589](https://github.com/kizniche/mycodo/issues/589))
 - Improve SHT31 Smart Gadget module

### Miscellaneous

 - Update Translations
 - Add Languages: Dutch, Norwegian, Serbian, Swedish


## 7.1.5 (2019-01-28)

### Bugfixes

 - Fix issue downloading logged data from SHT31 Smart Gadget
 - Fix issue using PID measurements on Measurement Dashboard widget ([#616](https://github.com/kizniche/mycodo/issues/616))
 - Fix issue with Python Command Output variable declaration

### Features

 - Add Dashboard widget: Indicator ([#606](https://github.com/kizniche/mycodo/issues/606))


## 7.1.4 (2019-01-26)

### Bugfixes

 - Fix dependency issue preventing Mycodo installation ([#614](https://github.com/kizniche/mycodo/issues/614))

### Features

 - Add Diagnostic option: Delete Settings Database


## 7.1.3 (2019-01-23)

### Bugfixes

 - Fix missing PID Setpoint measurement
 - Fix missing location option for Free Space Input


## 7.1.2 (2019-01-23)

### Bugfixes

 - Fix Method editing


## 7.1.1 (2019-01-22)

### Bugfixes

 - Fix Conditional Statement testing during form save ([#610](https://github.com/kizniche/mycodo/issues/610))


## 7.1.0 (2019-01-20)

This release changes Conditional behavior. After upgrading to this version, your Conditional Statements should have every Condition '{ID}' changed to 'measure("{ID}")'. Check every Conditional after the upgrade to ensure they work as expected. Additionally, the recommended logic to store and test measurements has changed, so review the Examples in the [Conditionals section of the manual](https://github.com/kizniche/Mycodo/blob/master/mycodo-manual.rst#conditional).

### Bugfixes

 - Fix Error message when activating/deactivating controllers (no actual error occurred)
 - Fix (workaround) for inability to display Note whitespaces on Graphs

### Features

 - Add ability to conduct individual measurement in Conditional Statements ([#605](https://github.com/kizniche/mycodo/issues/605))
 - Add ability to execute individual actions in Conditional Statements ([#605](https://github.com/kizniche/mycodo/issues/605))
 - Add ability to modify the Conditional message ([#605](https://github.com/kizniche/mycodo/issues/605))
 - Add Function Actions: Email with Photo Attachment, Email with Video Attachment


## 7.0.5 (2019-01-10)

### Bugfixes

 - Fix missing Atlas pH Input baud rate option ([#597](https://github.com/kizniche/mycodo/issues/597))
 - Fix properly displaying I2C/UART Input options
 - Fix issue requiring action selection to submit form ([#595](https://github.com/kizniche/mycodo/issues/595))
 - Fix output duration not being logged if settings saved while output is currently on
 - Fix instability of dependency system
 - Fix missing libglib2.0-dev dependency of SHT31 Smart Gadget

### Features

 - Add FTDI support for Atlas Scientific sensors ([#597](https://github.com/kizniche/mycodo/issues/597))
 - Add Output option to trigger Functions at startup

### Miscellaneous

 - Update SHT31 Smart Gadget Input module


## 7.0.4 (2019-01-07)

### Bugfixes

 - Fix issue with converted measurements unable to be used with Conditionals ([#592](https://github.com/kizniche/mycodo/issues/592))
 - Add pi-bluetooth to SHT31 Smart Gadget dependencies ([#588](https://github.com/kizniche/mycodo/issues/588))
 - Fix issue using PIDs and Graphs with converted measurement units ([#594](https://github.com/kizniche/mycodo/issues/594))
 - Fix issue with mixed up order of Graph series
 - Fix issue recording output durations

### Features

 - Add OWFS support for 1-wire devices (currently only DS18B20, DS18S20 supported) ([#582](https://github.com/kizniche/mycodo/issues/582))
 - Add ability to delete .dependency and .upgrade files from the web UI ([#590](https://github.com/kizniche/mycodo/issues/590))

### Miscellaneous

 - Update several Python modules, update InfluxDB to 1.7.2
 - Update manual FAQs


## 7.0.3 (2018-12-25)

### Bugfixes

 - Fix rendering new lines in Note text on graphs
 - Fix display of proper unit on Measurement Dashboard element ([#583](https://github.com/kizniche/mycodo/issues/583))
 - Fix missing libjpeg-dev dependency for PiOLED ([#584](https://github.com/kizniche/mycodo/issues/584))
 - Fix dependencies for AMG88xx Input

### Features

 - Add Function Action: Create Note
 - Add Input: Sonoff TH10/16 humidity and temperature sensor ([#583](https://github.com/kizniche/mycodo/issues/583))
 - Add Input: AM2320 I2C humidity and temperature sensor ([#585](https://github.com/kizniche/mycodo/issues/585))

### Miscellaneous

 - Change method for detecting 1-wire devices ([#582](https://github.com/kizniche/mycodo/issues/582))
 - Disable variable replacement in Command Execution Function Action until it can be fixed to work with new measurement system


## 7.0.2 (2018-12-21)

### Bugfixes

 - Fix inability to reorder Dashboard, Data, Output, and Function elements
 - Fix Edge Inputs not appearing in Edge Trigger input selection
 - Fix use of Atlas pH temperature calibration from Input/Math

### Features

 - Add Additional check for Conditional Statements if {ID} is replaced with None ([#571](https://github.com/kizniche/mycodo/issues/571))
 - Add ability to set Logging Interval and download logged data from SHT31 Smart Gadget ([#559](https://github.com/kizniche/mycodo/issues/559))
 - Add Math: Input Backup: If a measurement of an Input cannot be found, look for a measurement of another (or another, etc.) ([#559](https://github.com/kizniche/mycodo/issues/559))

### Miscellaneous

 - Add check so SHT31 Smart Gadget user options don't cause the number of stored measurements to exceed the internal memory


## 7.0.1 (2018-12-09)

### Bugfixes

 - Fix PiOLED LCD from changing I2C address when options are saved ([#579](https://github.com/kizniche/mycodo/issues/579))
 - Fix Generic 16x2/16x4 LCD display issue ([#578](https://github.com/kizniche/mycodo/issues/578))
 - Fix Math Add dropdown items having the same name ([#580](https://github.com/kizniche/mycodo/issues/580))

### Features

 - Add ability to induce an Input to acquire/store measurements from the web UI
 - Add Input: SHT31 Smart Gadget (Bluetooth) humidity/temperature sensor ([#559](https://github.com/kizniche/mycodo/issues/559))
 - Add blank line to LCD display options ([#579](https://github.com/kizniche/mycodo/issues/579))

 ### Miscellaneous

 - Add verification for Conditional Statement code


## 7.0.0 (2018-12-08)

The Mycodo 7.0 introduces many redesigned systems, including measurements/units, conversions, conditionals, and more (see full list, below). The remnants of Conditionals have been moved to a new controller, called Triggers, which executes actions in response to event triggers (such as time-based events, Output changes, sunrises/sunsets, etc.). The new Conditional system incorporates a powerful way of developing complex conditional statements. See ([#493](https://github.com/kizniche/mycodo/issues/493)) for more information. Since earlier versions are not compatible with 7.x, all 6.x users will have to perform a fresh install or delete their settings database. An option will be presented on the upgrade page to delete the database and perform an upgrade.

### Bugfixes

 - Fix issue preventing PID Method from changing setpoint (#566)
 - Fix issue with calibration of DS-type sensors
 - Fix module loading issue by restarting the daemon following dependency install ([#569](https://github.com/kizniche/mycodo/issues/569))
 - Fix issue adding Daily Time-Based method ([#550](https://github.com/kizniche/mycodo/issues/550))

### Features

 - Add Function: Execute Actions
 - Add Function Action: Pause (pause for a duration of time between executing specific actions)
 - Add Input: MCP9808 (I2C) high accuracy temperature sensor
 - Add Input: AMG8833 (I2C) 8x8 pixel thermal sensor
 - Add Input: SHT31 (I2C) humidity/temperature sensor
 - Add LCD: PiOLED 128x32 (I2C) LCD ([#579](https://github.com/kizniche/mycodo/issues/579))
 - Add Output: Python Command (On/Off and PWM)
 - Add Output: Atlas EZO-PMP (I2C/UART) Peristaltic Pump ([#562](https://github.com/kizniche/mycodo/issues/562))
 - Add Vapor Pressure Deficit calculation to Inputs that measure temperature and relative humidity ([#572](https://github.com/kizniche/mycodo/issues/572))
 - Add Vapor Pressure Deficit Math controller ([#572](https://github.com/kizniche/mycodo/issues/572))
 - Add Start Offset option for PID, Math, and Conditionals
 - Add ability to search Input selection dropdown list

### Miscellaneous

 - Refactor Conditional system ([#493](https://github.com/kizniche/mycodo/issues/493))
 - Refactor Analog-to-digital converters ([#550](https://github.com/kizniche/mycodo/issues/550))
 - Refactor Measurement/Unit system ([#550](https://github.com/kizniche/mycodo/issues/550))
 - Refactor Conversion system ([#493](https://github.com/kizniche/mycodo/issues/493))
 - Upgrade InfluxDB from 1.6.0 to 1.7.0
 - Add User Role: Kiosk


## 6.4.7 (2018-12-08)

This is the final release of version 6.x. Upgrading to 7.x will require a database wipe. This will be an option presented in the Mycodo upgrade page. If you do not want to lose your Mycodo data (settings AND measurement data), do not upgrade to 7.x.


## 6.4.5 (2018-10-17)

### Bugfixes

 - Fix issues with ADS1256 module ([#537](https://github.com/kizniche/mycodo/issues/537))
 - Fix issue with saving float values

### Miscellaneous

 - Replace smbus with smbus2 ([#549](https://github.com/kizniche/mycodo/issues/549))


## 6.4.4 (2018-10-14)

### Features

 - Add enhanced reorder functionality for Input, Output, Math, PID, and Conditional controllers
 - Add ability to set camera still, timelapse, and video file save locations ([#498](https://github.com/kizniche/mycodo/issues/498))
 - Add ability to export/import notes and note attachments ([#548](https://github.com/kizniche/mycodo/issues/548))

### Bugfixes

 - Fix authentication issue with Remote Administration
 - Fix issues with ADS1256 module ([#537](https://github.com/kizniche/mycodo/issues/537))
 - Fix issue with saving float values

### Miscellaneous

 - Replace smbus with smbus2 ([#549](https://github.com/kizniche/mycodo/issues/549))


## 6.4.3 (2018-10-13)

### Bugfixes

 - Fix authentication issue introduced in 6.4.2


## 6.4.2 (2018-10-13)

### Features

 - Add MH-Z19 option: enable/disable automatic baseline correction (ABC)
 - Add ability to Test/trigger all Conditional Actions of a Conditional ([#524](https://github.com/kizniche/mycodo/issues/524))

### Bugfixes

 - Fix Cozir module pycozir egg
 - Fix often-erroneous first measurement of ZH03B and MH-Z19 sensors
 - Fix issue with ADS1256 module ([#537](https://github.com/kizniche/mycodo/issues/537))


## 6.4.1 (2018-10-11)

### Bugfixes

 - Fix database upgrade issue


## 6.4.0 (2018-10-11)

### Features

 - Add Input: ADS1256 Analog-to-digital converter ([#537](https://github.com/kizniche/mycodo/issues/537))
 - Add ability to create custom options for Input modules ([#525](https://github.com/kizniche/mycodo/issues/525))
 - Add conversions between ppm/ppb and percent

### Bugfixes

 - Fix issue determining PID setpoint unit on LCDs
 - Fix issue displaying IP address on LCD
 - Fix issue with client activating controllers ([#532](https://github.com/kizniche/mycodo/issues/532))
 - Fix issue with Linux Command Input ([#537](https://github.com/kizniche/mycodo/issues/537))
 - Fix issue with installing internal dependencies (e.g. pigpiod) ([#538](https://github.com/kizniche/mycodo/issues/538))
 - Potential fix for Miflora input ([#540](https://github.com/kizniche/mycodo/issues/540))
 - Fix missing Baud Rate option for K30 input ([#541](https://github.com/kizniche/mycodo/issues/541))
 - Fix 500 Error on Raspberry Pi Config page ([#536](https://github.com/kizniche/mycodo/issues/536))
 - Add turning ABC mode off during MHZ19 input initialization ([#546](https://github.com/kizniche/mycodo/issues/546))
 - Fix German "Output" translation

### Miscellaneous

 - Set InfluxDB timeout to 5 seconds ([#539](https://github.com/kizniche/mycodo/issues/539))
 - Update Winsen ZH03B input module code ([#543](https://github.com/kizniche/mycodo/issues/543))


## 6.3.9 (2018-09-18)

### Bugfixes

 - Fix issue with installing dependencies ([#531](https://github.com/kizniche/mycodo/issues/531))
 - Fix issue with Edge devices


## 6.3.8 (2018-09-17)

### Bugfixes

 - Fix issue with database upgrade


## 6.3.7 (2018-09-17)

### Bugfixes

 - Fix issue with database upgrade


## 6.3.6 (2018-09-17)

### Bugfixes

 - Fix issue with Edge devices


## 6.3.5 (2018-09-17)

### Bugfixes

 - Fix issue with 1-Wire devices ([#529](https://github.com/kizniche/mycodo/issues/529))


## 6.3.4 (2018-09-17)

### Bugfixes

 - Fix issue with note system during upgrade ([#529](https://github.com/kizniche/mycodo/issues/529))


## 6.3.3 (2018-09-17)

### Bugfixes

 - Fix Cozir input issue


## 6.3.2 (2018-09-16)

### Bugfixes

 - Fix ZH03B input


## 6.3.1 (2018-09-16)

This release adds the ability to import input modules, allowing new inputs to be created by the user. Documentation (https://github.com/kizniche/Mycodo/blob/master/mycodo-manual.rst#create-your-own-input-module) for developing your own input modules is in development. See issue #525 for more information about it's development and discussion. Also with this release is a new section for Notes (More -> Notes, https://github.com/kizniche/Mycodo/blob/master/mycodo-manual.rst#notes). Notes are associated with one more more tags that can be created. Notes can also have files attached to them. These notes can be displayed on graphs to easily identify when a certain event happened in the past (or future).

### Features

 - Implement self-contained input modules ([#525](https://github.com/kizniche/mycodo/issues/525))
 - Add Note system ([#527](https://github.com/kizniche/mycodo/issues/527))


## 6.2.4 (2018-09-03)

### Features

 - Add Winsen ZH03B Particulate sensor ([#346](https://github.com/kizniche/mycodo/issues/346))
 - Reduce install to one command

### Bugfixes

 - Fix inability to set camera device ([#519](https://github.com/kizniche/mycodo/issues/519))
 - Fix initialization of UART MHZ16 ([#520](https://github.com/kizniche/mycodo/issues/520))
 - Fix issue with BMP280 ([#522](https://github.com/kizniche/mycodo/issues/522))

## 6.2.3 (2018-08-28)

### Bugfixes

 - Fix issue with major version upgrade initialization
 - Fix issue with PWM output dashboard element updating ([#517](https://github.com/kizniche/mycodo/issues/517))
 - Fix dependency check for DS-type sensor calibration ([#518](https://github.com/kizniche/mycodo/issues/518))
 - Fix issue with Adafruit deprecating BMP, TMP, and CCS811 ([#346](https://github.com/kizniche/mycodo/issues/346), [#503](https://github.com/kizniche/mycodo/issues/503))


## 6.2.2 (2018-08-22)

### Features

 - Add translations: Italian, Portuguese

### Bugfixes

 - Fix display of IP address on LCD ([#507](https://github.com/kizniche/mycodo/issues/507))
 - Fix graph manual y-axis min/max ([#516](https://github.com/kizniche/mycodo/issues/516))
 - Fix issue with deleting all dashboard elements


## 6.2.1 (2018-08-20)

### Features

 - Add Diagnostic section of configuration menu with first function: Delete All Dashboard Elements ([#515](https://github.com/kizniche/mycodo/issues/515), [#516](https://github.com/kizniche/mycodo/issues/516))

### Bugfixes

 - Fix issue with units on LCDs ([#514](https://github.com/kizniche/mycodo/issues/514))


## 6.2.0 (2018-08-15)

### Features

 - New measurement/unit configuration system (select which unit to convert/store for input measurements) ([#506](https://github.com/kizniche/mycodo/issues/506))
 - Add ability to create new measurements, units, and conversions ([#506](https://github.com/kizniche/mycodo/issues/506))
 - Enable conversion of disk space (kB, MB, GB), frequency (Hz, kHz, MHz), and humidity (%, decimal)
 - Add option to display IP address on LCD ([#507](https://github.com/kizniche/mycodo/issues/507))
 - Full German Translation ([#507](https://github.com/kizniche/mycodo/issues/507)) (@pmunz75)
 - Add PID Autotune feature (currently disabled; may be enabled in the release, pending testing)
 - Add New Translations: Russian, Chinese
 - Complete Translations: German, Spanish, French

### Bugfixes

 - Fix issue activating Cozir CO2 sensor ([#495](https://github.com/kizniche/mycodo/issues/495))
 - Fix issue with order not updating correctly when Conditional is deleted
 - Fix issue with output usage report generation ([#504](https://github.com/kizniche/mycodo/issues/504))
 - Fix proper conversion of temperatures/pressure for Wet-Bulb Humidity Math
 - Fix Atlas pH UART sensor module ([#509](https://github.com/kizniche/mycodo/issues/509))

### Miscellaneous

 - Update InfluxDB 1.5.0 -> 1.6.0


## 6.1.4 (2018-06-28)

### Features

 - Increase verbosity of conditional email notification
 - Add Cozir CO2 sensor Input ([#495](https://github.com/kizniche/mycodo/issues/495))
 - Allow CO2 to be converted from ppm <-> ppb

### Bugfixes

 - Fix pressure measurements being forced to integer ([#476](https://github.com/kizniche/mycodo/issues/476))
 - Fix CCS811 Input measurement ([#467](https://github.com/kizniche/mycodo/issues/467))
 - Fix pigpio dependency install issue
 - Prevent pre-output from remaining on after an Input is deactivated
 - Enable unit conversions for AM2315
 - Fix issue setting PID setpoint from Dashboard ([#496](https://github.com/kizniche/mycodo/issues/496))
 - Fix displaying custom graph colors ([#491](https://github.com/kizniche/mycodo/issues/491))

### Miscellaneous

 - Remove I2C support for K30 CO2 sensor (until properly tested)
 - Update to Bootstrap 4.1.1
 - Remove remaining Fahrenheit conversions from Live page
 - Update 433 MHz wireless script (test send/receive, determine/receive commands from remote)


## 6.1.3 (2018-06-05)

### Features

 - Add I2C support for K30 CO2 sensor (untested)

### Bugfixes

 - Fix service executable location ([#487](https://github.com/kizniche/mycodo/issues/487))
 - Fix inability to set duty cycle from frontend ([#485](https://github.com/kizniche/mycodo/issues/485))
 - Fix (finally) saving Time-based Conditional times ([#488](https://github.com/kizniche/mycodo/issues/488))


## 6.1.2 (2018-05-23)

### Features

 - Add option to set Miflora Bluetooth adapter ([#483](https://github.com/kizniche/mycodo/issues/483))

### Bugfixes

 - Fix exception-handling of sending test email ([#471](https://github.com/kizniche/mycodo/issues/471))
 - Fix HDC1000 initialization issue ([#467](https://github.com/kizniche/mycodo/issues/467))
 - Fix Command PWM frontend issues ([#469](https://github.com/kizniche/mycodo/issues/469))
 - Fix ADC modules ([#482](https://github.com/kizniche/mycodo/issues/482))
 - Update miflora to 0.4 ([#481](https://github.com/kizniche/mycodo/issues/481))
 - Fix BH1750 sensor ([#480](https://github.com/kizniche/mycodo/issues/480))

### Miscellaneous

- Update alembic, Flask, Flask_CSV, geocoder, gunicorn, imutils, pytest, python-dateutil, SQLAlchemy, testfixtures


## 6.1.1 (2018-05-18)

### Features

- Add CCS811 CO2 sensor input ([#467](https://github.com/kizniche/mycodo/issues/467))
- Add HDC1000/HDC1080 Temperature/Humidity sensor input ([#467](https://github.com/kizniche/mycodo/issues/467))
- Add Pascal/kiloPascal conversion for pressure
- Add ppm/ppb conversion for CO2 and VOC concentration
- Improve accuracy of float measurement values
- Add option to set camera output duration (before image capture)
- Improve handling of multiple queries to a single device

### Bugfixes

 - Fix saving settings of Conditional Timers ([#470](https://github.com/kizniche/mycodo/issues/470))
 - Fix Command PWM output use in PIDs ([#469](https://github.com/kizniche/mycodo/issues/469))
 - Fix proper display of Outputs in Conditionals ([#469](https://github.com/kizniche/mycodo/issues/469))


## 6.1.0 (2018-05-02)

### Features

- Add Output (Duration) Conditional ([#186](https://github.com/kizniche/mycodo/issues/186))

### Bugfixes

 - Fix refreshing settings of active conditional controllers
 - Fix saving settings of Conditional Timers ([#464](https://github.com/kizniche/mycodo/issues/464))


## 6.0.9 (2018-04-27)

### Bugfixes

 - Fix command measurement checking ([#460](https://github.com/kizniche/mycodo/issues/460))
 - Fix rendering of Math measurements/units ([#461](https://github.com/kizniche/mycodo/issues/461))


## 6.0.8 (2018-04-27)

### Bugfixes

 - Fix identification of custom command measurement/units ([#457](https://github.com/kizniche/mycodo/issues/457))
 - Fix AM2315 Input issue ([#459](https://github.com/kizniche/mycodo/issues/459))


## 6.0.7 (2018-04-26)

### Features

- Add ability to change sample rate of controllers ([#386](https://github.com/kizniche/mycodo/issues/386))

### Bugfixes

 - Fix display of graph custom y-axis names
 - Fix inability to change pigpiod sample rate ([#458](https://github.com/kizniche/mycodo/issues/458))


## 6.0.6 (2018-04-23)

### Bugfixes

 - Fix issue with Edge Input
 - Fix issue with Conditional timers
 - Fix issue with BME280 dependency identification


## 6.0.5 (2018-04-22)

### Features

- Add Conditional: Time Span ([#444](https://github.com/kizniche/mycodo/issues/444))

### Bugfixes

 - Fix dependency check ([#422](https://github.com/kizniche/mycodo/issues/422))
 - Try lower integration times when TSL2561 sensor is saturated ([#450](https://github.com/kizniche/mycodo/issues/450))
 - Fix DHT11/DHT22 output power check ([#454](https://github.com/kizniche/mycodo/issues/454))


## 6.0.4 (2018-04-21)

### Bugfixes

 - Fix scanning for DS18B20 sensors ([#452](https://github.com/kizniche/mycodo/issues/452))


## 6.0.3 (2018-04-21)

### Bugfixes

 - Fix upgrade issue


## 6.0.1 (2018-04-21)

### Bugfixes

 - Fix setting landing page ([#452](https://github.com/kizniche/mycodo/issues/452))


## 6.0.0 (2018-04-21)

Version 6 has changes to the database schema that could not be upgraded to. To upgrade to this version, the settings database must be created anew. You either have the options of staying at the last version (5.7.x), or deleting the settings database and upgrading. A fresh install is necessary to run this version.

### Features

 - Add Conditionals: Run PWM Method, Daily Time Point Timer, Duration Timer, Output PWM ([#444](https://github.com/kizniche/mycodo/issues/444), [#448](https://github.com/kizniche/mycodo/issues/448))
 - Add Conditional Actions: Activate/Deactivate any controller, Set PID Method ([#440](https://github.com/kizniche/mycodo/issues/440))
 - Use actual range value for color stops of solid gauges ([#434](https://github.com/kizniche/mycodo/issues/434))
 - Add option to set setpoint from PID dashboard element without epanding element ([#449](https://github.com/kizniche/mycodo/issues/449))
 - Refactor Conditional Controllers to be multithreaded

### Bugfixes

 - Fix Hold bug in PID controllers
 - Fix error-handing when changing PID setting from Dashboard if PID is inactive ([#449](https://github.com/kizniche/mycodo/issues/449))

### Miscellaneous

 - Remove multiplexer integration (use kernel driver)
 - Remove Timers (Conditionals have replaced their functionality)
 - Improve testing coverage of frontend ([#444](https://github.com/kizniche/mycodo/issues/444))


## 5.7.3 (2018-04-20)

This is the last version of the 5.x branch. If your system is upgraded to 5.7.3, you will have the option of upgrading to the next major version (6.x), however the settings database will need to be deleted. This can be done through the web UI or manually by reinstalling Mycodo fresh.

### Features

 - Add Conditional Action: Set PID Method ([#440](https://github.com/kizniche/mycodo/issues/440))


## 5.7.2 (2018-04-07)

### Features

 - Add ability to invert PWM duty cycle ([#444](https://github.com/kizniche/mycodo/issues/444))
 - Add ability to select landing page ([#444](https://github.com/kizniche/mycodo/issues/444))
 - Add ability to set setpoint from PID dashboard elements ([#444](https://github.com/kizniche/mycodo/issues/444))
 - Add Conditional Actions: Activate/Deactivate Timer ([#440](https://github.com/kizniche/mycodo/issues/440))

### Bugfixes

 - Fix catching erroneous DS18B20 values ([#404](https://github.com/kizniche/mycodo/issues/404))
 - Fix camera selection of Photo Conditional Action ([#444](https://github.com/kizniche/mycodo/issues/444))

### Miscellaneous

 - Set picamera use_video_port=False ([#444](https://github.com/kizniche/mycodo/issues/444))
 - Rearrange navigation menu ([#444](https://github.com/kizniche/mycodo/issues/444))


## 5.7.1 (2018-04-04)

### Features

 - Add Conditional Action: Set PID Setpoint
 - Add Input: Xiaomi MiFlora ([#422](https://github.com/kizniche/mycodo/issues/422))

### Bugfixes

 - Restore missing help menu on navigation bar
 - Fix issue reading SHT sensors ([#437](https://github.com/kizniche/mycodo/issues/437))

### Miscellaneous

 - Convert README and Manual from MD to RST
 - Update sht_sensor to 18.4.1


## 5.7.0 (2018-04-03)

### Features

 - Add ability to convert Input measurements between units ([#346](https://github.com/kizniche/mycodo/issues/346))
 - Add unit conversions: celsius, fahrenheit, kelvin, meters, feet
 - Add ability to select whether lowering PID outputs are stored as positive or negative values
 - Add Sunrise/Sunset Conditional ([#440](https://github.com/kizniche/mycodo/issues/440))
 - Add ability to set the precision for DS18B20, DS1822, DS28EA00, and DS1825 sensors ([#439](https://github.com/kizniche/mycodo/issues/439))
 - Add Inputs: DS18S20, DS1822, DS28EA00, DS1825, MAX31850K
 - Add Input option to select resolution for DS18B20, DS1822, DS28EA00, and DS1825 ([#439](https://github.com/kizniche/mycodo/issues/439))


### Bugfixes

 - Fix issues with PID control on Dashboard ([#441](https://github.com/kizniche/mycodo/issues/441))
 - Improve LCD controller shutdown speed
 - Fix installer not displaying progress in console ([#442](https://github.com/kizniche/mycodo/issues/442))
 - Force measurement values to float before writing to influxdb (except 'pressure') ([#441](https://github.com/kizniche/mycodo/issues/441))


## 5.6.10 (2018-03-31)

### Bugfixes

 - Fix issue executing mycodo_client.py
 - Fix Command Outputs not turning off after turning on for a duration ([#432](https://github.com/kizniche/mycodo/issues/432))
 - Prevent DS18B20 measurements outside expected range ([#404](https://github.com/kizniche/mycodo/issues/404))
 - Prevent race condition preventing output from remaining on for a duration ([#436](https://github.com/kizniche/mycodo/issues/436))
 - Ensure outputs turned on for a duration only turn off once ([#436](https://github.com/kizniche/mycodo/issues/436))
 - Update sht-sensor to 18.3.6 for Python 3 compatibility ([#437](https://github.com/kizniche/mycodo/issues/437))

### Miscellaneous

 - Change SSL certificate expiration from 1 year to 10 years
 - Fix style issues with Remote Admin following Bootstrap upgrade
 - Fix issue with setup.sh script not catching errors


## 5.6.9 (2018-03-24)

### Features

 - Add Refractory Period to Measurement Conditional options
 - Add method to hide/show/reorder all Dashboard Elements at once ([#346](https://github.com/kizniche/mycodo/issues/346))
 - Make Output/PID popups respond to show/hide configuration options ([#346](https://github.com/kizniche/mycodo/issues/346))
 - Add Input: Atlas Electrical Conductivity sensor ([#411](https://github.com/kizniche/mycodo/issues/411))

### Bugfixes

 - Fix issue saving reference resistor value ([#345](https://github.com/kizniche/mycodo/issues/345))
 - Fix LCD display of timestamps
 - Fix inability to change Solid Gauge Stops ([#433](https://github.com/kizniche/mycodo/issues/433))
 - Fix Command Outputs not turning off after turning on for a duration ([#432](https://github.com/kizniche/mycodo/issues/432))
 - Fix encoding issue with df command output ([#430](https://github.com/kizniche/mycodo/issues/430))


## 5.6.8 (2018-03-19)

### Bugfixes

 - Fix Camera Output not having an effect
 - Fix issues with MAX31856/MAX31865 ([#345](https://github.com/kizniche/mycodo/issues/345))


## 5.6.7 (2018-03-18)

### Bugfixes

 - Fix upgrade menu not turning red when an upgrade is available
 - Add lockfile breaking ([#418](https://github.com/kizniche/mycodo/issues/418))
 - Fix bcrypt dependency issue preventing install ([#429](https://github.com/kizniche/mycodo/issues/429))


## 5.6.6 (2018-03-17)

### Features

 - Add Input: MAX31865 for PT100 and PT1000 temperature probes ([#345](https://github.com/kizniche/mycodo/issues/345))

### Bugfixes

 - Fix incorrect conversion of I2C address during Atlas pH sensor calibration ([#425](https://github.com/kizniche/mycodo/issues/425))
 - Potential fix for ADC issues when using pre-output ([#418](https://github.com/kizniche/mycodo/issues/418))
 - Fix Linux Command measurement display on lines 2 through 4 of LCDs ([#427](https://github.com/kizniche/mycodo/issues/427))
 - Fix display of PID setpoint units on LCDs
 - Fix display of LCD lines without measurement units
 - Fix locking to be thread safe (replaced fasteners with locket) ([#418](https://github.com/kizniche/mycodo/issues/418))


## 5.6.5 (2018-03-14)

### Features

 - Update to Bootstrap 4
 - Update to InfluxDB 1.5.0

### Bugfixes

 - Add proper max voltage for MCP3008 ([#418](https://github.com/kizniche/mycodo/issues/418))
 - Fix PID persisting as paused/held after deactivating and activating
 - Fix Atlas pH Calibration issue ([#425](https://github.com/kizniche/mycodo/issues/425))
 - Fix issue with Linux Command Inputs and LCDs ([#427](https://github.com/kizniche/mycodo/issues/427))


## 5.6.4 (2018-03-11)

### Features

 - Add Input: MAX31856 for measuring several types of thermocouples (K, J, N, R, S, T, E, and B) ([#345](https://github.com/kizniche/mycodo/issues/345)
 - Add mycodo_client.py option: get or set PID setpoint, integrator, derivator, kp, ki, and kd ([#420](https://github.com/kizniche/mycodo/issues/420))
 - Add option to enable pre-output during measurement (previously turned off before measurement) ([#418](https://github.com/kizniche/mycodo/issues/418))

### Bugfixes

 - Fix frontend pid in System Information page
 - Fix issue with mycodo_client.py PID hold and resume commands

### Miscellaneous

 - Make rpi-rf an optional Output dependency


## 5.6.3 (2018-03-09)

### Features

 - Add ability to use custom command line options for fswebcam camera image captures ([#419](https://github.com/kizniche/mycodo/issues/419))
 - Add Input: MAX31855K for measuring K-type thermocouples ([#345](https://github.com/kizniche/mycodo/issues/345))
 - Add ability to set duty cycle of output via mycodo_client.py ([#420](https://github.com/kizniche/mycodo/issues/420))
 - Add Conditional Action: Output PWM ([#420](https://github.com/kizniche/mycodo/issues/420))
 - Add Output Type: Execute Command (PWM) ([#420](https://github.com/kizniche/mycodo/issues/420))

### Bugfixes

 - Fix LCD issues
 - Fix state display of Command Outputs turned on for a duration


## 5.6.2 (2018-03-04)

### Features

 - Make install of WiringPi optional ([#412](https://github.com/kizniche/mycodo/issues/412))
 - Make install of numpy optional ([#412](https://github.com/kizniche/mycodo/issues/412))
 - Add pause color and Pause/Hold/Resume buttons to PID Dashboard element options ([#416](https://github.com/kizniche/mycodo/issues/416))
 - Display a log when installing dependencies to follow the progress
 - Add Dependency Install Log to the Log page
 - Add mycodo_client.py user commands: pid_pause, pid_hold, pid_resume
 
### Bugfixes

 - Fix issues with PID Conditional Actions ([#416](https://github.com/kizniche/mycodo/issues/416))
 - Fix display of last edge on Live page
 - Fix issue updating the status of some dependencies after their install

### Miscellaneous

 - Remove redundant upgrade commands ([#412](https://github.com/kizniche/mycodo/issues/412))
 - Remove GPIO State from Edge Conditional (use Measurement Conditional) ([#416](https://github.com/kizniche/mycodo/issues/416))


## 5.6.1 (2018-02-27)

### Features

 - Add Conditional Actions: Pause/Resume PID ([#346](https://github.com/kizniche/mycodo/issues/346))

### Bugfixes

 - Fix pigpiod configuration options when pigpiod is not installed ([#412](https://github.com/kizniche/mycodo/issues/412))
 - Fix setting up pigpiod during install
 - Fix TSL2561 Input module ([#414](https://github.com/kizniche/mycodo/issues/414))
 - Fix Measurement Dashboard element condition/unit display ([#346](https://github.com/kizniche/mycodo/issues/346))
 - Fix saving PID Conditional Actions ([#415](https://github.com/kizniche/mycodo/issues/415))


## 5.6.0 (2018-02-25)

### Features

 - Add interactive installer
 - Make Python modules conditionally imported ([#412](https://github.com/kizniche/mycodo/issues/412))


## 5.5.24 (2018-02-24)

### Features

 - Add new Input: MCP3008 Analog-to-Digital Converter ([#409](https://github.com/kizniche/mycodo/issues/409))


## 5.5.23 (2018-02-23)

### Features

 - Add option to set decimal places on Dashboard elements ([#346](https://github.com/kizniche/mycodo/issues/346))
 - Add option to show detailed PID information on Dashboard element ([#346](https://github.com/kizniche/mycodo/issues/346))
 - Add units to PID Dashboard element ([#346](https://github.com/kizniche/mycodo/issues/346))
 - Add Fahrenheit conversion to gauges ([#137](https://github.com/kizniche/mycodo/issues/137))
 - Add new Math: Average (Single Measurement) ([#335](https://github.com/kizniche/mycodo/issues/335))

### Bugfixes

 - Allow disabled pigpiod to persist after upgrades ([#386](https://github.com/kizniche/mycodo/issues/386))
 - Fix display of Math measurement/units of Measurement Dashboard element
 - Prevent a large D-value the the first cycle after a PID is activated
 - Handle TypeErrors for Humidity Math controller


## 5.5.22 (2018-02-19)

### Features

 - Add PID-Values to Graphs ([#346](https://github.com/kizniche/mycodo/issues/346))
 - Add Dashboard elements: Measurement, Output, PID Control ([#346](https://github.com/kizniche/mycodo/issues/346))
 - Add system date and time to menu

### Bugfixes

 - Add checks to ensure Humidity Math only returns 0% - 100% humidity
 - Prevent opposing relays from being turned off in PID Controllers ([#402](https://github.com/kizniche/mycodo/issues/402))
 - Fix adding and viewing hosts in Remote Admin ([#377](https://github.com/kizniche/mycodo/issues/377))
 - Fix error-handling of DS18B20 communication error ([#404](https://github.com/kizniche/mycodo/issues/404))
 - Add error-handling for influxdb queries ([#405](https://github.com/kizniche/mycodo/issues/405))


## 5.5.21 (2018-02-13)

### Bugfixes

 - Add error-handling of DS18B20 communication error ([#404](https://github.com/kizniche/mycodo/issues/404))
 - Fix setup abort from unmet pigpiod dependency ([#406](https://github.com/kizniche/mycodo/issues/406))


## 5.5.20 (2018-02-11)

### Features

 - Add new configuration section: Pi Settings
 - Add to Pi Settings: common ```raspi-config``` options
 - Add to Pi Settings: select pigpiod sample rate ([#386](https://github.com/kizniche/mycodo/issues/386))
 - Add option to completely disable pigpiod ([#386](https://github.com/kizniche/mycodo/issues/386))

### Bugfixes

 - Add ability to set custom Graph colors for Math measurements
 

## 5.5.19 (2018-02-06)

### Features

 - Enable custom minimum/maximum to be set for any y-axis ([#335](https://github.com/kizniche/mycodo/issues/335))
 - Add Asynchronous Graph options for duration of data to display (All or past year, month, week, day)

### Bugfixes

 - Fix saving Math Humidity options ([#400](https://github.com/kizniche/mycodo/issues/400))


## 5.5.18 (2018-02-04)

### Features

 - Allow multiple data series on Asynchronous Graphs ([#399](https://github.com/kizniche/mycodo/issues/399))
 - Add Outputs and PIDs to Asynchronous Graphs ([#399](https://github.com/kizniche/mycodo/issues/399))
 - Preserve Asynchronous Graph selections after form submissions ([#399](https://github.com/kizniche/mycodo/issues/399))

### Bugfixes

 - Fix reloading of asynchronous graphs ([#399](https://github.com/kizniche/mycodo/issues/399))


## 5.5.17 (2018-02-03)

### Features

 - Add option to show/hide Gauge timestamp ([#392](https://github.com/kizniche/mycodo/issues/392))
 - Add new Math: Equation ([#335](https://github.com/kizniche/mycodo/issues/335))
 - Add PID control hysteresis ([#398](https://github.com/kizniche/mycodo/issues/398))
 - Automatically restart pigpiod when it fails

### Bugfixes

 - Move pigpiod from cron to systemd service to improve reliability ([#388](https://github.com/kizniche/mycodo/issues/388))
 - Improve deamon error-handling and Input connectivity ([#388](https://github.com/kizniche/mycodo/issues/388))
 - Fix Mycodo service timeout ([#379](https://github.com/kizniche/mycodo/issues/379))
 - Fix display of Graph custom colors


## 5.5.16 (2018-01-28)

### Bugfixes

 - Fix issue with conditionals not triggering when measurement values are 0 ([#387](https://github.com/kizniche/mycodo/issues/387))
 - Fix issue with settings Output PWM duty cycles
 - Fix issues with Atlas UART module ([#382](https://github.com/kizniche/mycodo/issues/382))
 - Fix issues with calibrating the Atlas pH sensor ([#382](https://github.com/kizniche/mycodo/issues/382))


## 5.5.15 (2018-01-28)

### Features

 - Add Graph button to manually update graph with new data
 - Increase output timing accuracy (0.01 second, previously 0.1 second)
 - Improve graph update efficiency
 - Add Graph option: Enable Graph Shift (used in conjunction with Enable Navbar)
 - Add new Math: Difference ([#395](https://github.com/kizniche/mycodo/issues/395))

### Bugfixes

 - Fix issue modifying the Conditional Max Age ([#387](https://github.com/kizniche/mycodo/issues/387))
 - Fix issue with new data on graphs requiring a page refresh to see
 - Fix issue with updating inputs/maths with long periods on the Live page

### Miscellaneous

 - Remove debug line from GPIO State Input module ([#387](https://github.com/kizniche/mycodo/issues/387))


## 5.5.14 (2018-01-25)

### Bugfixes

 - Fix display of PID timestamp on LCDs
 - Fix missing pigpio.zip (breaks install/upgrade) on remote server (package pigpio.tar with Mycodo)


## 5.5.13 (2018-01-23)

### Features

 - Add Input: GPIO State ([#387](https://github.com/kizniche/mycodo/issues/387))
 - Refactor Dashboard code (improve load time, reduce code size)

### Bugfixes

 - Fix inability to change Input Period ([#393](https://github.com/kizniche/mycodo/issues/393))
 - Fix Exception while reading the GPIO pin of Edge Conditional ([#387](https://github.com/kizniche/mycodo/issues/387))

### Miscellaneous

 - Add Input Template for the [Wiki](https://github.com/kizniche/Mycodo/wiki/Adding-Support-for-a-New-Input)


## 5.5.12 (2018-01-21)

### Features

 - Add two new Inputs: Server Ping and Server Port Open ([#389](https://github.com/kizniche/mycodo/issues/389))


## 5.5.11 (2018-01-21)

### Bugfixes

 - Fix issues with Dashboard Gauges ([#391](https://github.com/kizniche/mycodo/issues/391))
 - Fix issues with Dashboard Cameras

### Miscellaneous

 - Add ID numbers to Conditionals in UI for identification ([#387](https://github.com/kizniche/mycodo/issues/387))


## 5.5.10 (2018-01-20)

### Features

 - Add ability to set graph y-axis minimum/maximum ([#384](https://github.com/kizniche/mycodo/issues/384))
 - Add ability to view Math outputs on asynchronous graphs ([#335](https://github.com/kizniche/mycodo/issues/335))
 - Improve Dashboard Object creation/manipulation user interaction

### Bugfixes

 - Fix inability to activate Edge Conditionals ([#381](https://github.com/kizniche/mycodo/issues/381))
 - Fix inability to add new gauges or graphs to the dashboard ([#384](https://github.com/kizniche/mycodo/issues/384))
 - Fix issues with UART Atlas pH Input device ([#382](https://github.com/kizniche/mycodo/issues/382))
 - Fix issue with Atlas pH calibration ([#382](https://github.com/kizniche/mycodo/issues/382))
 - Fix issue with caching of Camera images on the Dashboard
 - Fix issue with Edge Conditionals ([#387](https://github.com/kizniche/mycodo/issues/387))


## 5.5.9 (2018-01-14)

### Bugfixes

 - Fix issue generating output usage reports ([#380](https://github.com/kizniche/mycodo/issues/380))
 - Fix inability to save Edge Conditionals ([#381](https://github.com/kizniche/mycodo/issues/381))


## 5.5.8 (2018-01-11)

### Features

 - Add ability to add Camera modules to the Dashboard (formerly Live Graphs page)

### Bugfixes

 - Fix issue with new installations failing to start the flask frontend ([#379](https://github.com/kizniche/mycodo/issues/379))
 - Fix issue with services starting on Pi Zeros ([#379](https://github.com/kizniche/mycodo/issues/379))

### Miscellaneous

 - Reduce gunicorn (web UI) workers from 2 to 1


## 5.5.7 (2018-01-08)

### Bugfixes

- Fix forcing of HTTPS via user configuration
- Fix inability to save Gauge Refresh Period option ([#376](https://github.com/kizniche/mycodo/issues/376))
- Fix Atlas Scientific communication issues ([#369](https://github.com/kizniche/mycodo/issues/369))


## 5.5.6 (2018-01-05)

### Features

 - Add ability to restart the frontend from the web UI

### Bugfixes

- Attempt to fix issue where DHT22 sensor may become unresponsive
- Fix inability to stream video from PiCamera


## 5.5.5 (2018-01-04)

### Bugfixes

 - Fix IP address of user login log entries
 - Fix issue reading DHT11 sensor ([#370](https://github.com/kizniche/mycodo/issues/370))


## 5.5.4 (2018-01-03)

### Features

 - Add ability to replace edge variable in edge conditional command action

### Bugfixes

 - Fix issue with proper python 3 virtualenv ([#362](https://github.com/kizniche/mycodo/issues/362))
 - Fix starting web server during install
 - Fix issue with gunicorn worker timeouts on Raspberry Pi Zeros ([#365](https://github.com/kizniche/mycodo/issues/365))
 - Fix command variable replacement for Output conditionals ([#367](https://github.com/kizniche/mycodo/issues/367))
 - Fix pH Input causing an error with a deactivated Calibration Measurement ([#369](https://github.com/kizniche/mycodo/issues/369))
 - Fix issue preventing capture of still images from the web interface ([#368](https://github.com/kizniche/mycodo/issues/368))

### Miscellaneous

 - Move mycodo root symlink from /var/www to /var
 - Create symlinks in PATH for mycodo-backup, mycodo-client, mycodo-commands, mycodo-daemon, mycodo-pip, mycodo-python, mycodo-restore, and mycodo-wrapper


## 5.5.3 (2017-12-29)

### Bugfixes

 - Fix issue with web UI and daemon not restarting properly after upgrade
 - Fix issue with the log not updating properly on the Upgrade page


## 5.5.2 (2017-12-27)

### Features

 - Add Conditional Actions: Flash LCD Off, LCD Backlight On, LCD Backlight Off ([#363](https://github.com/kizniche/mycodo/issues/363))

### Bugfixes

 - Add more log lines to find out exactly which part makes the end of an upgrade hang
 - Fix MHZ16/19 UART communication ([#359](https://github.com/kizniche/mycodo/issues/359))
 - Fix missing I2C devices from System Information page ([#354](https://github.com/kizniche/mycodo/issues/354))
 - Fix output state determination of other outputs if a wireless output is unconfigured ([#364](https://github.com/kizniche/mycodo/issues/364))
 - Fix LCD controller issues with flashing and backlight management


## 5.5.1 (2017-12-25)

### Bugfixes

 - Fix inability to send Conditional email notification to multiple recipients
 - Fix inability to select LCDs as Conditional Actions
 - Fix BME280 sensor module ([#358](https://github.com/kizniche/mycodo/issues/358))
 - Fix TSL2591 sensor module
 - Fix MHZ16/MHZ19 unicode errors (still investigating other potential issues reading these sensors)


## 5.5.0 (2017-12-25)

Merry Christmas!

With the release of 5.5.0, Mycodo becomes modern by migrating from Python 2.7.9 to Python 3 (3.5.3 if on Raspbian Stretch, 3.4.2 if on Raspbian Jessie). This release also brings a big switch from apache2+mod_wsgi to nginx+gunicorn as the web server.

### Issues

***You may experience an error during the upgrade that doesn't allow it to complete***

***It will no longer be possible to restore pre-5.5.0 backups***

***All users will be logged out of the web UI during the upgrade***

***All Conditionals will be deactivated and need reconfiguring***

***OpenCV has been removed as a camera module***

If you rely on your system to work, it is highly recommended that you ***DO NOT UPGRADE***. Wait until your system is no longer performing critical tasks to upgrade, in order to allow yourself the ability to thoroughly test your particular configuration works as expected, and top perform a fresh install if the upgrade fails. Although most parts of the system have been tested to work, there is, as always, the potential for unforeseen issues (for instance, not every sensor that Mycodo supports has physically been tested). Read the following notes carefully to determine if you want to upgrade to 5.5.0 and newer versions.

#### Failure during the upgrade to >= 5.5.0

I found that occasionally the upgrade will spontaneously stop without an indication of the issue. I've seen it happen during an apt-get install and during a pip upgrade. It does not seem consistent, and there were no erorrs, therefore it wasn't able to be fixed. If you experience an error during the upgrade that doesn't allow the upgrade to complete, issue the following commands to attempt to resume and complete the upgrade. If that doesn't fix it, you may have to install Mycodo from scratch.

```bash
sudo dpkg --configure -a
sudo /bin/bash ~/Mycodo/mycodo/scripts/upgrade_post.sh
```

#### No restoring of pre-5.5.0 backups

Restoring pre-5.5.0 backups will not work. This is due to the moving of the pip virtual environments during the restore, the post-5.5.0 (python3) virtualenv not being compatible with the pre-5.5.0 virtualenv (python2), and moving from the apache2 web server to nginx. If you absolutely need to restore a backup, it must be done manually. Create a new github issue to get asistance with this.

Also with this release, exporting and importing both the Mycodo settings database and InfluxDB measurement database has been added. These may be imported back into Mycodo at a later timer. Currently, the InfluxDB (measurement) database may be imported into any other version of Mycodo, and the Mycodo (settings) database may only be imported to the same version of Mycodo. Automatic upgrading or downgrading of the Mycodo database to allow cross-version compatibility will be included in a future release. For the meantime, if you need to restore Mycodo settings to a particular Mycodo version, you can do the following: download the tar.gz of the particular [Mycodo Release](https://github.com/kizniche/Mycodo/releases) compatible with your database backup, extract, install normally, import the Mycodo settings database, then perform an upgrade of Mycodo to the latest release.

#### All users will be logged out during the upgrade

Another consequence of changing from Python 2 to 3 is current browser cookies will cause an error with the web user interface. Therefore, all users will be logged out after upgrading to >= 5.5.0. This will cause some strange behavior that may be misconstrued as a failed upgrade:
 
 1. The upgrade log will not update during the upgrade. Give the upgrade ample time to finish, or monitor the upgrade log from the command line.
 
 2. After the upgrade is successful, the upgrade log box on the Upgrade page will redirect to the login page. Do not log in through the log box, but rather refresh the entire page to be redirected to the login page.

#### All Conditionals will be deactivated

The Conditional code has been refactored to make them more modular. Because some conditionals will need to be reconfigured before they will operate corectly, all conditionals have been deactivated. Therefore, after the upgrade, reconfigure them appropriately, then reactivate. Additionally, conditionals (for all controllers) have been moved to a new 'Function' page.

#### OpenCV has been disabled

A Python 3 compatible binary version of opencv, whoch doesn't require an extremely long (hours) compiling process, is unfortunately unavailable. Therefore, if you know of a library or module that can successfully acquire an image from your webcam (you have tested to work), create a [new issue](https://github.com/kizniche/Mycodo/issues/new) with the details of how you acquired the image and we can determine if the method can be integrated into Mycddo.

### Features

 - Migrate from Python 2 to Python 3 ([#253](https://github.com/kizniche/mycodo/issues/253))
 - Migrate from apache2 (+mod_wsgi) to nginx (+gunicorn) ([#352](https://github.com/kizniche/mycodo/issues/352))
 - Add ability to export and import Mycodo (settings) database ([#348](https://github.com/kizniche/mycodo/issues/348))
 - Add ability to export and import Influxdb (measurements) database ([#348](https://github.com/kizniche/mycodo/issues/348))
 - Add size of each backup (in MB) on Backup Restore page
 - Add check to make sure there is enough free space before performing a backup/upgrade
 - Add dedicated, modular Conditional controller ([#346](https://github.com/kizniche/mycodo/issues/346))
 - Add PID and Math to input options of Conditionals

### Bugfixes

 - Fix deleting Inputs ([#250](https://github.com/kizniche/mycodo/issues/250))
 - Fix 500 error if 1-wire support isn't enabled
 - Fix Edge Detection Input callback function missing required parameter
 - Fix LCD display of Output duty cycle
 - Fix email notification
 - Make Conditional email notification send after last Action to include all Actions in message

### Miscellaneous

 - Disable the use of the opencv camera library
 - Update translations
 - Combine Input and Math pages to a new 'Data' page
 - Move Conditionals and PIDs to a new 'Function' page
 - Show tooltips by default


## 5.4.19 (2017-12-15)

### Features

 - Add ability to use other Math controller outputs as Math controller inputs
 - Add checks to ensure a measurement is selected for Gauges

### Bugfixes

 - Fix not deleting associated Math Conditionals when a Math controller is deleted
 - Fix displaying LCD lines for Controllers/Measurements that no longer exist
 - Fix improper WBT input-checking for humidity math controller
 - Fix issue where Math controller could crash ([#335](https://github.com/kizniche/mycodo/issues/335))


## 5.4.18 (2017-12-15)

### Bugfixes

 - Fix error on Live page if no Math controllers exist ([#345](https://github.com/kizniche/mycodo/issues/345))


## 5.4.17 (2017-12-14)

### Features

 - Add Decimal Places option to LCD lines

### Bugfixes

 - Fix Input conditional refresh upon settings change
 - Fix display of Math controllers with atypical measurements on Live page ([#343](https://github.com/kizniche/mycodo/issues/343))
 - Fix inability to use Math controller values with PID Controllers ([#343](https://github.com/kizniche/mycodo/issues/343))
 - Fix display of Math data on LCDs ([#343](https://github.com/kizniche/mycodo/issues/343))
 - Fix LCD Max Age only working for first line
 - Fix display of Math data on LCDs
 - Fix issue displaying some Graph page configurations
 - Fix issue with PID recording negative durations
 - Fix Date Methods ([#344](https://github.com/kizniche/mycodo/issues/344))

### Miscellaneous

 - Place PID Controllers in a subcategory of new section called Function
 - Don't disable an LCD when an Input that's using it is disabled


## 5.4.16 (2017-12-13)

### Features

 - Add new Math controller type: Median
 - Add the ability to use Conditionals with Math controllers
 - Add ability to use Math Controllers with LCDs and PIDs
 - Add Math Controllers to Live page
 - Add Math and PID Controllers to Gauge measurement selection ([#342](https://github.com/kizniche/mycodo/issues/342))
 - Add "None Found Last x Seconds" to Conditional options (trigger action if a measurement was not found within the last x seconds)
 - Add Restart Daemon option to the Config menu
 - More detailed 'incorrect database version' error message on System Information page

### Bugfixes

 - Fix measurement list length on Graph page
 - Fix PWM output display on Live page
 - Fix issue changing Gauge type ([#342](https://github.com/kizniche/mycodo/issues/342))
 - Fix display of multiplexer options for I2C devices
 - Fix display order of I2C busses on System Information page

### Miscellaneous

 - Add new multiplexer overlay option to manual ([#184](https://github.com/kizniche/mycodo/issues/184))


## 5.4.15 (2017-12-08)

### Features

 - Add Math controller types: Humidity, Maximum, Minimum, and Verification ([#335](https://github.com/kizniche/mycodo/issues/335))

### Bugfixes

 - Fix Atlas pH sensor calibration


## 5.4.14 (2017-12-05)

### Features

 - Add Math Controller (Math in menu) to perform math on Input data
 - Add first Math controller type: Average ([#328](https://github.com/kizniche/mycodo/issues/328))
 - Add fswebcam as a camera library for acquiring images from USB cameras
 - Complete Spanish translation
 - Update korean translations
 - Add more translatable texts
 - Make PIDs collapsible
 - Refactor daemon controller handling and daemonize threads

### Bugfixes

 - Fix TCA9548A multiplexer channel issues ([#330](https://github.com/kizniche/mycodo/issues/330))
 - Fix selection of current language on General Config page
 - Fix saving options when adding a Timer
 - Fix Graph display of Lowering Output durations as negative values
 - Fix double-logging of output durations

### Miscellaneous

 - Update Manual with Math Controller information


## 5.4.11 (2017-11-29)

### Bugfixes

 - Fix issue displaying Camera page


## 5.4.10 (2017-11-28)

### Features

 - Add display of all detected I2C devices on the System Information page

### Bugfixes

 - Change web UI restart command
 - Fix issue saving Timer options ([#334](https://github.com/kizniche/mycodo/issues/334))
 - Fix Output Usage error


## 5.4.9 (2017-11-27)

### Bugfixes

 - Fix adding Gauges ([#333](https://github.com/kizniche/mycodo/issues/333))


## 5.4.8 (2017-11-22)

### Features

 - Add 1 minute, 5 minute, and 15 minute options to Graph Range Selector ([#319](https://github.com/kizniche/mycodo/issues/319))

### Bugfixes

 - Fix AM2315 sensor measurement acquisition ([#328](https://github.com/kizniche/mycodo/issues/328))


## 5.4.7 (2017-11-21)

### Bugfixes

 - Fix flood of errors in the log if an LCD doesn't have a measurement to display
 - Fix LCD display being offset one character when displaying errors


## 5.4.6 (2017-11-21)

### Features

 - Add Max Age (seconds) to LCD line options
 - Make LCDs collapsable in the web UI

### Bugfixes

 - Fix saving user theme ([#326](https://github.com/kizniche/mycodo/issues/326))


## 5.4.5 (2017-11-21)

### Features

 - Add Freqency, Duty Cycle, Pulse Width, RPM, and Linux Command variables to Conditional commands ([#311](https://github.com/kizniche/mycodo/issues/311)) (See [Input Conditional command variables](https://github.com/kizniche/Mycodo/blob/master/mycodo-manual.md#input-conditional-command-variables))
 - Add Graph options: Enable Auto Refresh, Enable Title, and Enable X-Axis Reset ([#319](https://github.com/kizniche/mycodo/issues/319))
 - Add automatic checks for Mycodo updates (can be disabled in the configuration)

### Bugfixes

 - Fix Input Conditional variable


## 5.4.4 (2017-11-19)

### Features

 - Add 12-volt DC fan control circuit to manual (@Theoi-Meteoroi) ([#184](https://github.com/kizniche/mycodo/issues/184)) (See [Schematics for DC Fan Control](https://github.com/kizniche/Mycodo/blob/master/mycodo-manual.md#schematics-for-dc-fan-control))

### Bugfixes

 - Fix PWM Signal, RPM Signal, DHT22, and DHT11 Inputs ([#324](https://github.com/kizniche/mycodo/issues/324))
 - Add Frequency, Duty Cycle, Pulse Width, and RPM to y-axis Graph display

### Miscellaneous

 - Upgrade InfluxDB from 1.3.7 to 1.4.2


## 5.4.3 (2017-11-18)

### Bugfixes

 - Fix Output Conditional triggering ([#323](https://github.com/kizniche/mycodo/issues/323))
 

## 5.4.2 (2017-11-18)

### Features

 - Add Output Conditional If option of "On (any duration)" ([#323](https://github.com/kizniche/mycodo/issues/323)) (See [Output Conditional Statement If Options](https://github.com/kizniche/Mycodo/blob/master/mycodo-manual.md#output-conditional-statement-if-options))

### Bugfixes

 - Fix display of first point of Daily Bezier method
 - Fix inability to use Daily Bezier method in PID ([#323](https://github.com/kizniche/mycodo/issues/323))
 - Fix saving Output options and turning Outputs On and Off


## 5.4.1 (2017-11-17)

### Features

 - Prevent currently-logged in user from: deleting own user, changing user role from Admin
 - Force iPhone to open Mycodo bookmark as standalone web app instead of in Safari
 - Refactor and add tests for all inputs ([#128](https://github.com/kizniche/mycodo/issues/128))
 - Add Flask-Limiter to limit authentication requests to 30 per minute (mainly for Remote Admin feature)
 - Add first working iteration of data acquisition to the Remote Admin dashboard
 - Add SSL certificate authentication with Remote Admin communication

### Bugfixes

 - Fix inability to modify timer options ([#318](https://github.com/kizniche/mycodo/issues/318))

### Miscellaneous

 - Rename objects (warning: this may break some things. I tried to be thorough with testing)
 - Switch from using init.d to systemd for controlling apache2


## 5.4.0 (2017-11-12)

This release has refactored how LCD displays are handled, now allowing an infinite number of data sets on a single LCD.

Note: All LDCs will be deactivated during the upgrade. As a consequence, LCD displays will need to be reconfigured and reactivated.

***Note 2: During the upgrade, the web interface will display "500 Internal Server Error." This is normal and you should give Mycodo 5 to 10 minutes (or longer) to complete the upgrade process before attempting to access the web interface again.***

### Features

 - Add ability to cycle infinite sets of data on a single LCD display ([#316](https://github.com/kizniche/mycodo/issues/316))
 - Add logrotate script to manage mycodo logs

### Bugfixes

 - Fix language selection being applied globally (each user now has own language)
 - Fix display of degree symbols on LCDs


## 5.3.6 (2017-11-11)

### Features

 - Allow camera options to be used for picamera library

### Bugfixes

 - Fix inability to take a still image while a video stream is active
 - Make creating new user names case-insensitive
 - Fix theme not saving when creating a new user

### Miscellaneous

 - Remove ability to change camera library after a camera has been added
 - Update Korean translation


## 5.3.5 (2017-11-10)

### Features

 - Add timestamp to lines of the upgrade/backup/restore logs
 - Add sensor measurement smoothing to Chirp light sensor (module will soon expand to all sensors)
 - Add ability to stream video from USB cameras
 - Add ability to stream video from several cameras at the same time

### Bugfixes

 - Fix an issue loading the camera settings page without a camera connected
 - Fix video streaming with Pi Camera ([#228](https://github.com/kizniche/mycodo/issues/228))

### Miscellaneous

 - Split flaskform.py and flaskutils.py into smaller files for easier management


## 5.3.4 (2017-11-06)

Note: The Chirp light sensor scale has been inverted. Please adjust your settings accordingly to respond to 0 as darkness and 65535 as bright.

### Features

 - Replace deprecated LockFile with fasteners ([#260](https://github.com/kizniche/mycodo/issues/260))
 - Add Timer type: PWM duty cycle output using Method ([#262](https://github.com/kizniche/mycodo/issues/262)), read more: [PWM Method](https://github.com/kizniche/Mycodo/blob/master/mycodo-manual.md#pwm-method)

### Bugfixes

 - Fix display of PID setpoints on Graphs
 - Invert Chirp light sensor scale (0=dark, 65535=bright)

### Miscellaneous

 - Update Korean translations
 - Add 2 more significant digits to ADC voltage measurements
 - Upgrade InfluxDB to v1.3.7


## 5.3.3 (2017-10-29)

### Features

 - Add Sample Time option to PWM and RPM Input options ([#302](https://github.com/kizniche/mycodo/issues/302))

### Bugfixes

 - Fix issues with PWM and RPM Inputs ([#306](https://github.com/kizniche/mycodo/issues/306))


## 5.3.2 (2017-10-28)

### Features

 - Turning Outputs On or Off no longer refreshes the page ([#192](https://github.com/kizniche/mycodo/issues/192))

### Bugfixes

 - Fix exporting measurements
 - Fix Live Data page displaying special characters ([#304](https://github.com/kizniche/mycodo/issues/304))
 - Fix PWM and RPM Input issues ([#302](https://github.com/kizniche/mycodo/issues/302))

## 5.3.1 (2017-10-27)

### Features

 - Add two new Inputs: PWM and RPM ([#302](https://github.com/kizniche/mycodo/issues/302))
 - Allow a PID to use both Relay and PWM Outputs ([#303](https://github.com/kizniche/mycodo/issues/303))


## 5.3.0 (2017-10-24)

#### ***IMPORTANT***

Because of a necessary database schema change, this update will deactivate all PID controllers and deselect the input measurement. All PID controllers will need the input measurement reconfigured before they can be started again.

### Features

Input and Output Conditional commands may now include variables. There are 23 variables currently-supported. See [Conditional Statement variables](https://github.com/kizniche/Mycodo/blob/master/mycodo-manual.md#conditional-statement-variables) for details.

 - Add new Input type: Linux Command (measurement is the return value of an executed command) ([#264](https://github.com/kizniche/mycodo/issues/264))
 - Refactor PID input option to allow new input and simplify PID configuration
 - Add ability to select LCD I2C bus ([#300](https://github.com/kizniche/mycodo/issues/300))
 - Add ADC Option to Inverse Scale ([#297](https://github.com/kizniche/mycodo/issues/300))
 - Add ability to use variables in Input/Output Conditional commands

### Bugfixes

 - Fix "Too many files open" error when using the TSL2591 sensor ([#254](https://github.com/kizniche/mycodo/issues/254))
 - Fix bug that had the potential to lose data with certain graph display configurations
 - Prevent more than one active PID from using the same output ([#108](https://github.com/kizniche/mycodo/issues/108))
 - Prevent a PID from using the same Raise and Lower output
 - Prevent a currently-active PID from changing the output to a currently-used output

### Miscellaneous

 - Update Readme and Wiki to fix outdated and erroneous information and improve coverage ([#285](https://github.com/kizniche/mycodo/issues/285))


## 5.2.5 (2017-10-14)

### Features

 - Add another status indicator color (top-left of web UI): Orange: unable to connect to daemon

### Bugfixes

 - Fix Asynchronous Graphs ([#296](https://github.com/kizniche/mycodo/issues/296))
 - Disable sensor tests to fix testing environment (will add later when the issue is diagnosed)


## 5.2.4 (2017-10-05)

### Features

 - Add ability to set time to end repeating duration method


## 5.2.3 (2017-09-29)

### Bugfixes

 - Fix issues with method repeat option


## 5.2.2 (2017-09-27)

### Features

 - Add 'restart from beginning' option to PID duration methods
 
### Bugfixes

 - Fix adding new graphs


## 5.2.1 (2017-09-21)

### Bugfixes

 - Fix changing a gauge from angular to solid ([#274](https://github.com/kizniche/mycodo/issues/274))


## 5.2.0 (2017-09-17)

### Features

 - Add gauges to Live Graphs ([#274](https://github.com/kizniche/mycodo/issues/274))


## 5.1.10 (2017-09-12)

### Bugfixes

 - Fix issue reporting issue with the web UI communicating with the daemon ([#291](https://github.com/kizniche/mycodo/issues/291))


## 5.1.9 (2017-09-07)

### Features

 - Enable daemon monitoring script (cron @reboot) to start the daemon if it stops

### Bugfixes

 - Potential fix for certain sensor initialization issues when using a multiplexer ([#290](https://github.com/kizniche/mycodo/issues/290))
 - Handle connection error when the web interface cannot connect to the daemon/relay controller ([#289](https://github.com/kizniche/mycodo/issues/289))


## 5.1.8 (2017-08-29)

### Bugfixes

 - Fix saving relay start state ([#289](https://github.com/kizniche/mycodo/issues/289))


## 5.1.7 (2017-08-29)

### Bugfixes

 - Fix MH-Z16 sensor issues in I2C read mode ([#281](https://github.com/kizniche/mycodo/issues/281))
 - Fix Atlas Scientific I2C device query response in the event of an error
 - Fix issue preventing PID from using duration Methods
 - Fix issue with PID starting a method again after it has already ended
 - Fix TSL2591 sensor ([#257](https://github.com/kizniche/mycodo/issues/257))
 - Fix saving relay trigger state ([#289](https://github.com/kizniche/mycodo/issues/289))


## 5.1.6 (2017-08-11)

### Features

 - Add MH-Z16 sensor module ([#281](https://github.com/kizniche/mycodo/issues/281))


## 5.1.5 (2017-08-11)

### Bugfixes

 - Fix MH-Z19 sensor module ([#281](https://github.com/kizniche/mycodo/issues/281))


## 5.1.4 (2017-08-11)

### Features

 - Update InfluxDB (v1.3.3) and pip packages

### Bugfixes

 - Fix K30 sensor module ([#279](https://github.com/kizniche/mycodo/issues/279))


## 5.1.3 (2017-08-10)

### Bugfixes

 - Fix install issue in setup.sh install script (catch 1-wire error if not enabled) ([#258](https://github.com/kizniche/mycodo/issues/258))


## 5.1.2 (2017-08-09)

### Bugfixes

 - Fix new timers not working ([#284](https://github.com/kizniche/mycodo/issues/284))


## 5.1.1 (2017-08-09)

### Features

 - Add live display of upgrade log during upgrade
 
### Bugfixes

 - Fix setup bug preventing database creation ([#277](https://github.com/kizniche/mycodo/issues/277), [#278](https://github.com/kizniche/mycodo/issues/278), [#283](https://github.com/kizniche/mycodo/issues/283))


## 5.1.0 (2017-08-07)

Some graphs will need to be manually reconfigured after upgrading to 5.1.0. This is due to adding PWM as an output and PID option, necessitating refactoring certain portions of code related to graph display.

### Features

 - Add PWM support as output ([#262](https://github.com/kizniche/mycodo/issues/262))
 - Add PWM support as PID output
 - Add min and max duty cycle options to PWM PID
 - Add "Max Amps" as a general configuration option
 - Improve error reporting for devices and sensors
 - Add ability to power-cycle the DHT11 sensor if 3 consecutive measurements cannot be retrieved (uses power relay option) ([#273](https://github.com/kizniche/mycodo/issues/273))
 - Add MH-Z19 CO2 sensor

### Bugfixes

 - Upgrade to InfluxDB 1.3.1 ([#8500](https://github.com/influxdata/influxdb/issues/8500) - fixes InfluxDB going unresponsive)
 - Fix K30 sensor module


## 5.0.49 (2017-07-13)

### Bugfixes

 - Move relay_usage_reports directory to new version during upgrade
 - Fix LCD display of PID setpoints with long float values (round two decimal places)
 - Fix geocoder issue


## 5.0.48 (2017-07-11)

### Features

 - Add power relay to AM2315 sensor configuration ([#273](https://github.com/kizniche/mycodo/issues/273))


## 5.0.47 (2017-07-09)

### Bugfixes

 - Fix upgrade script


## 5.0.46 (2017-07-09)

### Bugfixes

 - Fix upgrade initialization to include setting permissions


## 5.0.45 (2017-07-07)

### Bugfixes

 - Fix minor bug that leaves the .upgrade file in a backup, causing issue with upgrading after a restore


## 5.0.44 (2017-07-06)

### Bugfixes

 - Fix issues with restore functionality (still possibly buggy: use at own risk)


## 5.0.43 (2017-07-06)

### Bugfixes

 - Fix issues with restore functionality (still possibly buggy: use at own risk)


## 5.0.42 (2017-07-06)

### Features

 - Update InfluxDB to 1.3.0
 - Update pip package (geocoder)


## 5.0.41 (2017-07-06)

### Features

 - Add ability to restore backup (Warning: Experimental feature, not thoroughly tested)
 - Add ability to view the backup log on View Logs page
 - Add script to check if daemon uncleanly shut down during upgrade and remove stale PID file ([#198](https://github.com/kizniche/mycodo/issues/198))

### Bugfixes

 - Fix error if country cannot be detected for anonymous statistics


## 5.0.40 (2017-07-03)

### Bugfixes

 - Fix install script error ([#253](https://github.com/kizniche/mycodo/issues/253))
 - Fix issue modulating relays if a conditionals using them are not properly configured ([#266](https://github.com/kizniche/mycodo/issues/266))


## 5.0.39 (2017-06-27)

### Bugfixes

 - Fix upgrade process


## 5.0.38 (2017-06-27)

### Bugfixes

 - Fix install script


## 5.0.37 (2017-06-27)

### Bugfixes

 - Change wiringpi during install


## 5.0.36 (2017-06-27)

### Features

 - Add ability to create a Mycodo backup
 - Add ability to delete a Mycodo backup
 - Remove mycodo-wrapper binary in favor of compiling it from source code during install/upgrade

### Bugfixes

 - Fix issue with influxdb database and user creation during install ([#255](https://github.com/kizniche/mycodo/issues/255))
 
### Work in progress

 - Add ability to restore a Mycodo backup


## 5.0.35 (2017-06-18)

### Bugfixes

 - Fix swap size check (and change to 512 MB) to permit pi_switch module compilation size requirement ([#258](https://github.com/kizniche/mycodo/issues/258))


## 5.0.34 (2017-06-18)

### Features

 - Add TSL2591 luminosity sensor ([#257](https://github.com/kizniche/mycodo/issues/257))
 - Update sensor page to more compact style

### Bugfixes

 - Append setup.sh output to setup.log instead of overwriting ([#255](https://github.com/kizniche/mycodo/issues/255))
 - Fix display of error response when attempting to modify timer when it's active


## 5.0.33 (2017-06-05)

### Features

 - Add new relay type: Execute Commands (executes linux commands to turn the relay on and off)

### Bugfixes

 - Fix query of ADC unit data (not voltage) from influxdb
 
### Miscellaneous

 - Update influxdb to version 1.2.4
 - Update pip packages
 - Update Manual
 - Update translatable texts


## 5.0.32 (2017-06-02)

### Bugfixes

 - Fix display of PID output and setpoint on live graphs ([#252](https://github.com/kizniche/mycodo/issues/252))


## 5.0.31 (2017-05-31)

### Features

 - Add option to not turn wireless relay on or off at startup

### Bugfixes

 - Fix inability to save SHT sensor options ([#251](https://github.com/kizniche/mycodo/issues/251))
 - Fix inability to turn relay on if another relay is unconfigured ([#251](https://github.com/kizniche/mycodo/issues/251))


## 5.0.30 (2017-05-23)

### Bugfixes

 - Fix display of proper relay status if pin is 0


## 5.0.29 (2017-05-23)

### Features

 - Relay and Timer page style improvements

### Bugfixes

 - Add influxdb query generator with input checks


## 5.0.28 (2017-05-23)

### Features

  - Add support for Atlas Scientific pH Sensor ([#238](https://github.com/kizniche/mycodo/issues/238))
  - Add support for calibrating the Atlas Scientific pH sensor
  - Add UART support for Atlas Scientific PT-1000 sensor
  - Update Korean translations
  - Add measurement retries upon CRC fail for AM2315 sensor ([#246](https://github.com/kizniche/mycodo/issues/246))
  - Add page error handler that provides full traceback when the Web UI crashes
  - Display live pH measurements during pH sensor calibration
  - Add ability to clear calibration data from Atlas Scientific pH sensors
  - Add sensor option to calibrate Atlas Scientific pH sensor with the temperature from another sensor before measuring pH
  - Add 433MHz wireless transmitter/receiver support for relay actuation ([#88](https://github.com/kizniche/mycodo/issues/88), [#245](https://github.com/kizniche/mycodo/issues/245))

### Bugfixes

  - Fix saving of proper start time during timer creation ([#248](https://github.com/kizniche/mycodo/issues/248))
  - Fix unicode error when generating relay usage reports


## 5.0.27 (2017-04-12)

### Bugfixes

  - Fix issue with old database entries and new graph page parsing
  - Revert to old relay form submission method (ajax method broken)


## 5.0.26 (2017-04-12)

### Bugfixes

  - Fix critical issue with upgrade script


## 5.0.25 (2017-04-12)

### Bugfixes

  - Fix setting custom graph colors


## 5.0.24 (2017-04-12)

### Features

  - Add toastr and ajax support for submitting forms without refreshing the page (currently only used with relay On/Off/Duration buttons) ([#70](https://github.com/kizniche/mycodo/issues/70))

### Bugfixes

  - Fix issue with changing ownership of SSL certificates during install ([#240](https://github.com/kizniche/mycodo/issues/240))
  - Fix PID Output not appearing when adding new graph (modifying graph works)
  - Remove ineffective upgrade reversion script (reversion was risky)


## 5.0.23 (2017-04-10)

### Features

  - Add PID Output as a graph display option (useful for tuning PID controllers)

### Bugfixes

  - Fix display of unicode characters ([#237](https://github.com/kizniche/mycodo/issues/237))


## 5.0.22 (2017-04-08)

### Features

  - Add sensor conditional: emailing of photo or video (video only supported by picamera library at the moment) ([#226](https://github.com/kizniche/mycodo/issues/226))

### Bugfixes

  - Fix inability to display Sensor page if unable to detect DS18B20 sensors ([#236](https://github.com/kizniche/mycodo/issues/236))
  - Fix inability to disable relay during camera capture
  - Fix SSL generation script and strengthen from 2048 bit to 4096 bit RSA ([#234](https://github.com/kizniche/mycodo/issues/234))

### Miscellaneous

  - New cleaner Timer page style


## 5.0.21 (2017-04-02)

### Bugfixes

  - Fix BMP280 sensor module initialization ([#233](https://github.com/kizniche/mycodo/issues/233))
  - Fix saving and display of PID and Relay values on LCDs


## 5.0.20 (2017-04-02)

### Bugfixes

  - Fix BMP280 sensor module initialization
  - Fix saving and display of PID and Relay values on LCDs
  - Fix inability to select certain measurements for a sensor under the PID options


## 5.0.19 (2017-04-02)

### Bugfixes

  - Fix BMP280 sensor I<sup>2</sup>C address options ([#233](https://github.com/kizniche/mycodo/issues/233))


## 5.0.18 (2017-04-01)

### Features

  - Add BMP280 I2C temperature and pressure sensor ([#233](https://github.com/kizniche/mycodo/issues/233))


## 5.0.17 (2017-03-31)

### Bugfixes

  - Fix issue with graph page crashing when non-existent sensor referenced ([#232](https://github.com/kizniche/mycodo/issues/232))


## 5.0.16 (2017-03-30)

### Features

  - New Mycodo Manual rendered in markdown, html, pdf, and plain text

### Bugfixes

  - Fix BME280 sensor module to include calibration code (fixes "stuck" measurements)
  - Fix issue with graph page crashing when non-existent sensor referenced ([#231](https://github.com/kizniche/mycodo/issues/231))


## 5.0.15 (2017-03-28)

### Bugfixes

  - Fix issue with graph page errors when creating a graph with PIDs or Relays
  - Fix sensor conditional measurement selections ([#230](https://github.com/kizniche/mycodo/issues/230))
  - Fix inability to stream video from a Pi camera ([#228](https://github.com/kizniche/mycodo/issues/228))
  - Fix inability to delete LCD ([#229](https://github.com/kizniche/mycodo/issues/229))
  - Fix measurements export
  - Fix display of BMP and BH1750 sensor measurements in sensor lists (graphs/export)

### Miscellaneous

  - Better exception-handling (clean up logging of influxdb measurement errors)


## 5.0.14 (2017-03-25)

### Features

  - Add BH1750 I2C light sensor ([#224](https://github.com/kizniche/mycodo/issues/224))

### Bugfixes

  - Change default opencv values for new cameras ([#225](https://github.com/kizniche/mycodo/issues/225))
  - Fix relays not recording proper ON duration (which causes other issues) ([#223](https://github.com/kizniche/mycodo/issues/223))
  - Fix new graphs occupying 100% width (12/12 columns)


## 5.0.13 (2017-03-24)

### Bugfixes

  - Fix issue with adding/deleting relays
  - Fix inability to have multiple graphs appear on the same row
  - Fix UnicodeEncodeError when using translations
  - Fix BME280 sensor pressure/altitude


## 5.0.12 (2017-03-23)

### Bugfixes

  - Fix frontend and backend issues with conditionals


## 5.0.11 (2017-03-22)

### Bugfixes

  - Fix alembic database upgrade error (hopefully)


## 5.0.10 (2017-03-22)

### Bugfixes

  - Fix photos being taken uncontrollably when a time-lapse is active


## 5.0.9 (2017-03-22)

### Bugfixes

  - Update geocoder to 1.21.0 to attempt to resolve issue
  - Fix creation of alembic version number in database of new install
  - Add suffixes to distinguish Object from Die temperatures of TMP006 sensor on Live page
  - Fix reference to pybabel in virtualenv


## 5.0.8 (2017-03-22)

### Features

  - Add option to hide tooltips

### Bugfixes

  - Add alembic upgrade check as a part of flask app startup
  - Fix reference to alembic for database upgrades
  - Fix photos being taken uncontrollably when a time-lapse is active
  - Show edge measurements as vertical bars instead of lines on graphs
  - Fix default image width/height when adding cameras
  - Prevent attempting to setup a relay at startup if the GPIO pin is < 1
  - Add coverage where DHT22 sensor could be power cycled to fix an inability to acquire measurements
  - Display the device name next to each custom graph color
  - Fix encoding error when collecting anonymous statistics ([#216](https://github.com/kizniche/mycodo/issues/216))

### Miscellaneous

  - Update Influxdb to version 1.2.2
  - UI style improvements


## 5.0.7 (2017-03-19)

### Bugfixes

  - Fix pybabel reference during install/upgrade ([#212](https://github.com/kizniche/mycodo/issues/212))


## 5.0.6 (2017-03-19)

### Bugfixes

  -  Fix edge detection conditional statements ([#214](https://github.com/kizniche/mycodo/issues/214))
  -  Fix identification and conversion of dewpoint on live page ([#215](https://github.com/kizniche/mycodo/issues/215))


## 5.0.5 (2017-03-18)

### Bugfixes

  - Fix issue with timers not actuating relays ([#213](https://github.com/kizniche/mycodo/issues/213))


## 5.0.4 (2017-03-18)

### Bugfixes

  - Fix issues with saving LCD options ([#211](https://github.com/kizniche/mycodo/issues/211))


## 5.0.0 (2017-03-18)

### Bugfixes

  - Fixes inability of relay conditionals to operate ([#209](https://github.com/kizniche/mycodo/issues/209), [#210](https://github.com/kizniche/mycodo/issues/210))
  - Fix issue with user creation/deletion in web UI
  - Fix influxdb being unreachable directly after package install

### Features

  - Complete Spanish translation
  - Add auto-generation of relay usage/cost reports on a daily, weekly, or monthly schedule
  - Add ability to check daemon health (mycodo_client.py --checkdaemon)
  - Add sensor conditional actions: Activate/Deactivate PID, Email Photo, Email Video
  - Add PID option: maximum allowable sensor measurement age (to allow the PID controller to manipulate relays, the sensor measurement must have occurred in the past x seconds)
  - Add PID option: minimum off duration for lower/raise relay (protects devices that require a minimum off period by preventing power cycling from occurring too quickly)
  - Add new sensor: Free Disk Space (of a set path)
  - Add new sensor: Mycodo Daemon RAM Usage (used for testing)
  - Add ability to use multiple camera configurations (multiple cameras)
  - Add OpenCV camera library to allow use of USB cameras ([#193](https://github.com/kizniche/mycodo/issues/193))
  - Automatically detect DS18B20 sensors in sensor configuration
  - Add ability to create custom user roles
  - Add new user roles: Editor and Monitor ([#46](https://github.com/kizniche/mycodo/issues/46))

### Miscellaneous

  - Mobile display improvements
  - Improve content and accessibility of help documentation
  - Redesign navigation menu (including glyphs from bootstrap and fontawesome)
  - Move to using a Python virtual environment ([#203](https://github.com/kizniche/mycodo/issues/203))
  - Refactor the relay/sensor conditional management system
  - User names are no longer case-sensitive
  - Switch to using Flask-Login
  - Switch to using flask_wtf.FlaskForm (from using deprecated flask_wtf.Form)
  - Update web interface style and layout
  - Update influxdb to 1.2.1
  - Update Flask WTF to 0.14.2
  - Move from using sqlalchemy to flask sqlalchemy
  - Restructure database ([#115](https://github.com/kizniche/mycodo/issues/115), [#122](https://github.com/kizniche/mycodo/issues/122))


## 4.2.0 (2017-03-16)

### Features

  - Add ability to turn a relay on for a specific duration of time
  - Update style of Timer and Relay pages (mobile-compatibility)


## 4.1.16 (2017-02-05)

### Bugfixes

  - Revert back to influxdb 1.1.1 to fix LCD time display ([#7877](https://github.com/influxdata/influxdb/issues/7877) will fix, when released)
  - Fix influxdb not restarting after a new version is installed
  - Fix issue with relay conditionals being triggered upon shutdown
  - Fix asynchronous graph to use local timezone rather than UTC ([#185](https://github.com/kizniche/mycodo/issues/185))

### Miscellaneous

  - Remove archived versions of Mycodo (Mycodo/old) during upgrade (saves space during backup)


## 4.1.15 (2017-01-31)

### Bugfixes

  - Fix LCD KeyError from missing measurement unit for durations_sec


## 4.1.14 (2017-01-30)

### Bugfixes

  - Fix DHT11 sensor module ([#176](https://github.com/kizniche/mycodo/issues/176))

### Miscellaneous

  - Update influxdb to 1.2.0


## 4.1.13 (2017-01-30)

### Bugfixes

  - Fix DHT11 sensor module ([#176](https://github.com/kizniche/mycodo/issues/176))


## 4.1.12 (2017-01-30)

### Bugfixes

  - Fix PID controller crash


## 4.1.11 (2017-01-30)

This is a small update, mainly to fix the install script. It also *should* fix the DHT11 sensor module from stopping at the first bad checksum.

### Bugfixes

  - Fix DHT11 sensor module, removing exception preventing acquisition of future measurements ([#176](https://github.com/kizniche/mycodo/issues/176))
  - Fix setup.sh install script by adding git as a dependency ([#183](https://github.com/kizniche/mycodo/issues/183))
  - Fix initialization script executed during install and upgrade


## 4.1.10 (2017-01-29)

### Bugfixes

  - Fix PID variable initializations
  - Fix KeyError in controller_lcd.py
  - Fix camera termination bug ([#178](https://github.com/kizniche/mycodo/issues/178))
  - Fix inability to pause/hold/resume PID controllers

### Miscellaneous

  - Add help text for conditional statements to relay page ([#181](https://github.com/kizniche/mycodo/issues/181))


## 4.1.9 (2017-01-27)

This update fixes two major bugs: Sometimes admin users not being created properly from the web UI and the daemon not being set to automatically start during install.

This update also fixes an even more severe bug affecting the database upgrade system. If you installed a system before this upgrade, you are probably affected. This release will display a message indicating if your database has an issue. Deleting ~/Mycodo/databases/mycodo.db and restarting the web server (or reboot) will regenerate the database.

If your daemon doesn't automatically start because you installed it with a botched previous version, issue the following commands to add it to systemctl's autostart:

***Important***: Make sure you rename 'user' below to your actual user where you installed Mycodo, and make sure the Mycodo install directory is correct and points to the correct mycodo.service file.

```
sudo service mycodo stop
sudo systemctl disable mycodo.service
sudo rm -rf /etc/systemd/system/mycodo.service
sudo systemctl enable /home/user/Mycodo/install/mycodo.service
sudo service mycodo start
```

### Features

  - Add check for problematic database and notify user how to fix it
  - Add ability to define the colors of lines on general graphs ([#161](https://github.com/kizniche/mycodo/issues/161))

### Bugfixes

  - Update install instructions to correct downloading the latest release tarball
  - Fix for database upgrade bug that has been plaguing Mycodo for the past few releases
  - Fix incorrect displaying of graphs with relay or PID data
  - Fix relay turning off when saving relay settings and GPIO pin doesn't change
  - Fix bug that crashes the daemon if the user database is empty
  - Fix Spanish translation file errors
  - Fix mycodo daemon not automatically starting after install
  - Fix inability to create admin user from the web interface
  - Fix inability to delete methods
  - Fix Atlas PT100 sensor module 'invalid literal for float()' error
  - Fix camera termination bug ([#178](https://github.com/kizniche/mycodo/issues/178))

Miscellaneous

  - Add new theme: Sun


## 4.1.8 (2017-01-21)

### Bugfixes

  - Actually fix the upgrade system (mycodo_wrapper)
  - Fix bug in DHT22 sensor module preventing measurements
  - Fix inability to show latest time-lapse image on the camera page (images are still being captured)

### Miscellaneous

  - Update Spanish translations


## 4.1.7 (2017-01-19)

### Bugfixes

  - Fix upgrade system (mycodo_wrapper). This may have broke the upgrade system (if so, use the manual method in the README)
  - Fix time-lapses not resuming after an upgrade
  - Fix calculation of total 1-month relay usage and cost
  - Fix (and modify) the logging behavior in modules
  - Fix K30 sensor module returning None as a measurement value
  - Fix gpiod being added to crontab during install from setup.sh ([#174](https://github.com/kizniche/mycodo/issues/174))


## 4.1.6 (2017-01-17)

### Features

  - Add ability to export selected measurement data (in CSV format) from a date/time span

### Bugfixes

  - Fix issue with setup.sh when the version of wget<1.16 ([#173](https://github.com/kizniche/mycodo/issues/173))
  - Fix error calculating rely usage when it's currently the billing day of the month

### Miscellaneous

  - Remove Sensor Logs (Tools/Sensor Logs). The addition of the measurement export feature in this release deprecates Sensor Logs. Note that by the very nature of how the Sensor Log controllers were designed, there was a high probability of missing measurements. The new measurement export feature ensures all measurements are exported.
  - Add more translatable text
  - Add password repeat input when creating new admin user


## 4.1.5 (2017-01-14)

### Bugfixes

  - Fix DHT11 sensor module not returning values ([#171](https://github.com/kizniche/mycodo/issues/171))
  - Fix HTU21D sensor module not returning values ([#172](https://github.com/kizniche/mycodo/issues/172))


## 4.1.4 (2017-01-13)

This release introduces a new method for upgrading Mycodo to the latest version. Upgrades will now be performed from github releases instead of commits, which should prevent unintended upgrades to the public, facilitate bug-tracking, and enable easier management of a changelog.

### Performance

  - Add ability to hold, pause and resume PID controllers
  - Add ability to modify PID controller parameters while active, held, or paused
  - New method of processing data on live graphs that is more accurate and reduced bandwidth
  - Install numpy binary from apt instead of compiling with pip

### Features

  - Add ability to set the language of the web user interface ([#167](https://github.com/kizniche/mycodo/issues/167))
  - Add Spanish language translation
  - New upgrade system to perform upgrades from github releases instead of commits
  - Allow symbols to be used in a user password ([#76](https://github.com/kizniche/mycodo/issues/76))
  - Introduce changelog (CHANGELOG.md)

### Bugfixes

  - Fix inability to update long-duration relay times on live graphs
  - Fix dew point being incorrectly inserted into the database
  - Fix inability to start video stream ([#155](https://github.com/kizniche/mycodo/issues/155))
  - Fix SHT1x7x sensor module not returning values ([#159](https://github.com/kizniche/mycodo/issues/159))

### Miscellaneous

  - Add more software tests
  - Update Flask to v0.12
  - Update InfluxDB to v1.1.1
  - Update factory_boy to v2.8.1
  - Update sht_sensor to v16.12.1
  - Move install files to Mycodo/install


## 4.0.26 (2016-11-23)

### Features

  - Add more I2C LCD address options (again)
  - Add Fahrenheit conversion for temperatures on /live page
  - Add github issue template ([#150](https://github.com/kizniche/mycodo/issues/150) [#151](https://github.com/kizniche/Mycodo/pull/151))
  - Add information to the README about performing manual backup/restore
  - Add universal sensor tests

### Bugfixes

  - Fix code warnings and errors
  - Add exceptions, logging, and docstrings


## 4.0.25 (2016-11-13)

### Features

  - New create admin user page if no admin user exists
  - Add support for [Chirp soil moisture sensor](https://wemakethings.net/chirp/)
  - Add more I2C LCD address options
  - Add endpoint tests
  - Add use of [Travis CI](https://travis-ci.org/) and [Codacy](https://www.codacy.com/)

### Bugfixes

  - Fix controller crash when using a 20x4 LCD ([#136](https://github.com/kizniche/mycodo/issues/136))
  - Add short sleep() to login to reduce chance of brute-force success
  - Fix code warnings and errors


## 4.0.24 (2016-10-26)

### Features

  - Setup flask app using new create_app() factory
  - Create application factory and moved view implementation into a general blueprint ([#129](https://github.com/kizniche/mycodo/issues/129) [#132](https://github.com/kizniche/Mycodo/pull/132) [#142](https://github.com/kizniche/Mycodo/pull/142))
  - Add initial fixture tests


## 4.0.23 (2016-10-18)

### Performance

  - Improve time-lapse capture method

### Features

  - Add BME280 sensor
  - Create basic tests for flask app ([#112](https://github.com/kizniche/mycodo/issues/122))
  - Relocated Flask UI into its own package ([#116](https://github.com/kizniche/Mycodo/pull/116))
  - Add DB session fixtures; create model factories
  - Add logging of relay durations that are turned on and off, without a known duration
  - Add ability to define power billing cycle day, AC voltage, cost per kWh, and currency unit for relay usage statistics
  - Add more Themes
  - Add hostname to UI page title

### Bugfixes

  - Fix relay conditionals when relays turn on for durations of time ([#123](https://github.com/kizniche/mycodo/issues/123))
  - Exclude photo/video directories from being backed up during upgrade
  - Removed unused imports
  - Changed print statements to logging statements
  - Fix inability to save sensor settings ([#120](https://github.com/kizniche/mycodo/issues/120) [#134](https://github.com/kizniche/mycodo/issues/134))<|MERGE_RESOLUTION|>--- conflicted
+++ resolved
@@ -17,9 +17,7 @@
  - Add CircuitPython variants of the BME280 and SHT31-D Inputs
  - Add support for SHT41x based input devices 
  - Add support for Adafruit's i2c capacitive soil sensor input devices
-<<<<<<< HEAD
  - Add webhook action to emit HTTP requests ([discussion](https://kylegabriel.com/forum/general-discussion/webhook-action/))
-=======
  - Add Function Action: MQTT Publish
  - Add ability to set camera stream frames per second
  - Add missing stream resolution option to opencv cameras
@@ -28,7 +26,6 @@
  - Add Function: LCD Generic 16x2 (I2C)
  - Add Input: Generic Analog pH/EC using ADS1115 ADC
  - Enable external temperature compensation for Anyleaf pH Input
->>>>>>> af481205
 
 ### Miscellaneous
 
