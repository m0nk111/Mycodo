--- conflicted
+++ resolved
@@ -32,11 +32,7 @@
  - Fix Input Pre-Outputs not turning on
  - Fix Output not activating for Camera
  - Fix PWM trigger and Duration Method ([#937](https://github.com/kizniche/mycodo/issues/937))
-<<<<<<< HEAD
- - Fix PCA9685 Output Module ([#933](https://github.com/kizniche/Mycodo/issues/933)) 
-=======
  - Fix stopping Trigger Controllers ([#940](https://github.com/kizniche/mycodo/issues/940))
->>>>>>> 573b6030
 
 ### Features
 
