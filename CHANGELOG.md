<<<<<<< HEAD
## 6.4.7 (2018-12-08)
=======
## 7.0.0 (2018-12-08)

The Mycodo 7.0 introduces many redesigned systems, including measurements/units, conversions, conditionals, and more (see full list, below). The remnants of Conditionals have been moved to a new controller, called Triggers, which executes actions in response to event triggers (such as time-based events, Output changes, sunrises/sunsets, etc.). The new Conditional system incorporates a powerful way of developing complex conditional statements. See ([#493](https://github.com/kizniche/mycodo/issues/493)) for more information. Since earlier version are not compatible with 7.x, all 6.x users will have to perform a fresh install or delete their settings database. An option will be presented on the upgrade page to delete the database and perform an upgrade.

### Bugfixes

 - Fix issue preventing PID Method from changing setpoint (#566)
 - Fix issue with calibration of DS-type sensors
 - Fix module loading issue by restarting the daemon following dependency install ([#569](https://github.com/kizniche/mycodo/issues/569))
 - Fix issue adding Daily Time-Based method ([#550](https://github.com/kizniche/mycodo/issues/550))

### Features

 - Add Function: Execute Actions
 - Add Function Action: Pause (pause for a duration of time between executing specific actions)
 - Add Input: MCP9808 I2C high accuracy temperature sensor
 - Add Input: AMG8833 I2C 8x8 pixel thermal sensor
 - Add Input: SHT31 I2C humidity/temperature sensor
 - Add LCD: PiOLED 128x32 ([#579](https://github.com/kizniche/mycodo/issues/579))
 - Add Output: Python Command (On/Off and PWM)
 - Add Output: Atlas EZO-PMP Peristaltic Pump ([#562](https://github.com/kizniche/mycodo/issues/562))
 - Add Vapor Pressure Deficit calculation to Inputs that measure temperature and relative humidity ([#572](https://github.com/kizniche/mycodo/issues/572))
 - Add Vapor Pressure Deficit Math controller ([#572](https://github.com/kizniche/mycodo/issues/572))
 - Add Start Offset option for PID, Math, and Conditionals
 - Add ability to search Input selection dropdown list

### Miscellaneous

 - Refactor Conditional system ([#493](https://github.com/kizniche/mycodo/issues/493))
 - Refactor Analog-to-digital converters ([#550](https://github.com/kizniche/mycodo/issues/550))
 - Refactor Measurement/Unit system ([#550](https://github.com/kizniche/mycodo/issues/550))
 - Refactor Conversion system ([#493](https://github.com/kizniche/mycodo/issues/493))
 - Upgrade InfluxDB from 1.6.0 to 1.7.0
 - Add User Role: Kiosk


## 6.4.6 (2018-12-08)
>>>>>>> 4dea7bab

This is the final release of version 6.x. Upgrading to 7.x will require a database wipe. This will be an option presented in the Mycodo upgrade page. If you do not want to lose your Mycodo data (settings AND measurement data), do not upgrade to 7.x.


## 6.4.5 (2018-10-17)

### Bugfixes

 - Fix issues with ADS1256 module ([#537](https://github.com/kizniche/mycodo/issues/537))
 - Fix issue with saving float values

### Miscellaneous

 - Replace smbus with smbus2 ([#549](https://github.com/kizniche/mycodo/issues/549))


## 6.4.4 (2018-10-14)

### Features

 - Add enhanced reorder functionality for Input, Output, Math, PID, and Conditional controllers
 - Add ability to set camera still, timelapse, and video file save locations ([#498](https://github.com/kizniche/mycodo/issues/498))
 - Add ability to export/import notes and note attachments ([#548](https://github.com/kizniche/mycodo/issues/548))

### Bugfixes

 - Fix authentication issue with Remote Administration
 - Fix issues with ADS1256 module ([#537](https://github.com/kizniche/mycodo/issues/537))
 - Fix issue with saving float values

### Miscellaneous

 - Replace smbus with smbus2 ([#549](https://github.com/kizniche/mycodo/issues/549))


## 6.4.3 (2018-10-13)

### Bugfixes

 - Fix authentication issue introduced in 6.4.2


## 6.4.2 (2018-10-13)

### Features

 - Add MH-Z19 option: enable/disable automatic baseline correction (ABC)
 - Add ability to Test/trigger all Conditional Actions of a Conditional ([#524](https://github.com/kizniche/mycodo/issues/524))

### Bugfixes

 - Fix Cozir module pycozir egg
 - Fix often-erroneous first measurement of ZH03B and MH-Z19 sensors
 - Fix issue with ADS1256 module ([#537](https://github.com/kizniche/mycodo/issues/537))


## 6.4.1 (2018-10-11)

### Bugfixes

 - Fix database upgrade issue


## 6.4.0 (2018-10-11)

### Features

 - Add Input: ADS1256 Analog-to-digital converter ([#537](https://github.com/kizniche/mycodo/issues/537))
 - Add ability to create custom options for Input modules ([#525](https://github.com/kizniche/mycodo/issues/525))
 - Add conversions between ppm/ppb and percent

### Bugfixes

 - Fix issue determining PID setpoint unit on LCDs
 - Fix issue displaying IP address on LCD
 - Fix issue with client activating controllers ([#532](https://github.com/kizniche/mycodo/issues/532))
 - Fix issue with Linux Command Input ([#537](https://github.com/kizniche/mycodo/issues/537))
 - Fix issue with installing internal dependencies (e.g. pigpiod) ([#538](https://github.com/kizniche/mycodo/issues/538))
 - Potential fix for Miflora input ([#540](https://github.com/kizniche/mycodo/issues/540))
 - Fix missing Baud Rate option for K30 input ([#541](https://github.com/kizniche/mycodo/issues/541))
 - Fix 500 Error on Raspberry Pi Config page ([#536](https://github.com/kizniche/mycodo/issues/536))
 - Add turning ABC mode off during MHZ19 input initialization ([#546](https://github.com/kizniche/mycodo/issues/546))
 - Fix German "Output" translation

### Miscellaneous

 - Set InfluxDB timeout to 5 seconds ([#539](https://github.com/kizniche/mycodo/issues/539))
 - Update Winsen ZH03B input module code ([#543](https://github.com/kizniche/mycodo/issues/543))


## 6.3.9 (2018-09-18)

### Bugfixes

 - Fix issue with installing dependencies ([#531](https://github.com/kizniche/mycodo/issues/531))
 - Fix issue with Edge devices


## 6.3.8 (2018-09-17)

### Bugfixes

 - Fix issue with database upgrade


## 6.3.7 (2018-09-17)

### Bugfixes

 - Fix issue with database upgrade


## 6.3.6 (2018-09-17)

### Bugfixes

 - Fix issue with Edge devices


## 6.3.5 (2018-09-17)

### Bugfixes

 - Fix issue with 1-Wire devices ([#529](https://github.com/kizniche/mycodo/issues/529))


## 6.3.4 (2018-09-17)

### Bugfixes

 - Fix issue with note system during upgrade ([#529](https://github.com/kizniche/mycodo/issues/529))


## 6.3.3 (2018-09-17)

### Bugfixes

 - Fix Cozir input issue


## 6.3.2 (2018-09-16)

### Bugfixes

 - Fix ZH03B input


## 6.3.1 (2018-09-16)

This release adds the ability to import input modules, allowing new inputs to be created by the user. Documentation (https://github.com/kizniche/Mycodo/blob/master/mycodo-manual.rst#create-your-own-input-module) for developing your own input modules is in development. See issue #525 for more information about it's development and discussion. Also with this release is a new section for Notes (More -> Notes, https://github.com/kizniche/Mycodo/blob/master/mycodo-manual.rst#notes). Notes are associated with one more more tags that can be created. Notes can also have files attached to them. These notes can be displayed on graphs to easily identify when a certain event happened in the past (or future).

### Features

 - Implement self-contained input modules ([#525](https://github.com/kizniche/mycodo/issues/525))
 - Add Note system ([#527](https://github.com/kizniche/mycodo/issues/527))


## 6.2.4 (2018-09-03)

### Features

 - Add Winsen ZH03B Particulate sensor ([#346](https://github.com/kizniche/mycodo/issues/346))
 - Reduce install to one command

### Bugfixes

 - Fix inability to set camera device ([#519](https://github.com/kizniche/mycodo/issues/519))
 - Fix initialization of UART MHZ16 ([#520](https://github.com/kizniche/mycodo/issues/520))
 - Fix issue with BMP280 ([#522](https://github.com/kizniche/mycodo/issues/522))

## 6.2.3 (2018-08-28)

### Bugfixes

 - Fix issue with major version upgrade initialization
 - Fix issue with PWM output dashboard element updating ([#517](https://github.com/kizniche/mycodo/issues/517))
 - Fix dependency check for DS-type sensor calibration ([#518](https://github.com/kizniche/mycodo/issues/518))
 - Fix issue with Adafruit deprecating BMP, TMP, and CCS811 ([#346](https://github.com/kizniche/mycodo/issues/346), [#503](https://github.com/kizniche/mycodo/issues/503))


## 6.2.2 (2018-08-22)

### Features

 - Add translations: Italian, Portuguese

### Bugfixes

 - Fix display of IP address on LCD ([#507](https://github.com/kizniche/mycodo/issues/507))
 - Fix graph manual y-axis min/max ([#516](https://github.com/kizniche/mycodo/issues/516))
 - Fix issue with deleting all dashboard elements


## 6.2.1 (2018-08-20)

### Features

 - Add Diagnostic section of configuration menu with first function: Delete All Dashboard Elements ([#515](https://github.com/kizniche/mycodo/issues/515), [#516](https://github.com/kizniche/mycodo/issues/516))

### Bugfixes

 - Fix issue with units on LCDs ([#514](https://github.com/kizniche/mycodo/issues/514))


## 6.2.0 (2018-08-15)

### Features

 - New measurement/unit configuration system (select which unit to convert/store for input measurements) ([#506](https://github.com/kizniche/mycodo/issues/506))
 - Add ability to create new measurements, units, and conversions ([#506](https://github.com/kizniche/mycodo/issues/506))
 - Enable conversion of disk space (kB, MB, GB), frequency (Hz, kHz, MHz), and humidity (%, decimal)
 - Add option to display IP address on LCD ([#507](https://github.com/kizniche/mycodo/issues/507))
 - Full German Translation ([#507](https://github.com/kizniche/mycodo/issues/507)) (@pmunz75)
 - Add PID Autotune feature (currently disabled; may be enabled in the release, pending testing)
 - Add New Translations: Russian, Chinese
 - Complete Translations: German, Spanish, French

### Bugfixes

 - Fix issue activating Cozir CO2 sensor ([#495](https://github.com/kizniche/mycodo/issues/495))
 - Fix issue with order not updating correctly when Conditional is deleted
 - Fix issue with output usage report generation ([#504](https://github.com/kizniche/mycodo/issues/504))
 - Fix proper conversion of temperatures/pressure for Wet-Bulb Humidity Math
 - Fix Atlas pH UART sensor module ([#509](https://github.com/kizniche/mycodo/issues/509))

### Miscellaneous

 - Update InfluxDB 1.5.0 -> 1.6.0


## 6.1.4 (2018-06-28)

### Features

 - Increase verbosity of conditional email notification
 - Add Cozir CO2 sensor Input ([#495](https://github.com/kizniche/mycodo/issues/495))
 - Allow CO2 to be converted from ppm <-> ppb

### Bugfixes

 - Fix pressure measurements being forced to integer ([#476](https://github.com/kizniche/mycodo/issues/476))
 - Fix CCS811 Input measurement ([#467](https://github.com/kizniche/mycodo/issues/467))
 - Fix pigpio dependency install issue
 - Prevent pre-output from remaining on after an Input is deactivated
 - Enable unit conversions for AM2315
 - Fix issue setting PID setpoint from Dashboard ([#496](https://github.com/kizniche/mycodo/issues/496))
 - Fix displaying custom graph colors ([#491](https://github.com/kizniche/mycodo/issues/491))

### Miscellaneous

 - Remove I2C support for K30 CO2 sensor (until properly tested)
 - Update to Bootstrap 4.1.1
 - Remove remaining Fahrenheit conversions from Live page
 - Update 433 MHz wireless script (test send/receive, determine/receive commands from remote)


## 6.1.3 (2018-06-05)

### Features

 - Add I2C support for K30 CO2 sensor (untested)

### Bugfixes

 - Fix service executable location ([#487](https://github.com/kizniche/mycodo/issues/487))
 - Fix inability to set duty cycle from frontend ([#485](https://github.com/kizniche/mycodo/issues/485))
 - Fix (finally) saving Time-based Conditional times ([#488](https://github.com/kizniche/mycodo/issues/488))


## 6.1.2 (2018-05-23)

### Features

 - Add option to set Miflora Bluetooth adapter ([#483](https://github.com/kizniche/mycodo/issues/483))

### Bugfixes

 - Fix exception-handling of sending test email ([#471](https://github.com/kizniche/mycodo/issues/471))
 - Fix HDC1000 initialization issue ([#467](https://github.com/kizniche/mycodo/issues/467))
 - Fix Command PWM frontend issues ([#469](https://github.com/kizniche/mycodo/issues/469))
 - Fix ADC modules ([#482](https://github.com/kizniche/mycodo/issues/482))
 - Update miflora to 0.4 ([#481](https://github.com/kizniche/mycodo/issues/481))
 - Fix BH1750 sensor ([#480](https://github.com/kizniche/mycodo/issues/480))

### Miscellaneous

- Update alembic, Flask, Flask_CSV, geocoder, gunicorn, imutils, pytest, python-dateutil, SQLAlchemy, testfixtures


## 6.1.1 (2018-05-18)

### Features

- Add CCS811 CO2 sensor input ([#467](https://github.com/kizniche/mycodo/issues/467))
- Add HDC1000/HDC1080 Temperature/Humidity sensor input ([#467](https://github.com/kizniche/mycodo/issues/467))
- Add Pascal/kiloPascal conversion for pressure
- Add ppm/ppb conversion for CO2 and VOC concentration
- Improve accuracy of float measurement values
- Add option to set camera output duration (before image capture)
- Improve handling of multiple queries to a single device

### Bugfixes

 - Fix saving settings of Conditional Timers ([#470](https://github.com/kizniche/mycodo/issues/470))
 - Fix Command PWM output use in PIDs ([#469](https://github.com/kizniche/mycodo/issues/469))
 - Fix proper display of Outputs in Conditionals ([#469](https://github.com/kizniche/mycodo/issues/469))


## 6.1.0 (2018-05-02)

### Features

- Add Output (Duration) Conditional ([#186](https://github.com/kizniche/mycodo/issues/186))

### Bugfixes

 - Fix refreshing settings of active conditional controllers
 - Fix saving settings of Conditional Timers ([#464](https://github.com/kizniche/mycodo/issues/464))


## 6.0.9 (2018-04-27)

### Bugfixes

 - Fix command measurement checking ([#460](https://github.com/kizniche/mycodo/issues/460))
 - Fix rendering of Math measurements/units ([#461](https://github.com/kizniche/mycodo/issues/461))


## 6.0.8 (2018-04-27)

### Bugfixes

 - Fix identification of custom command measurement/units ([#457](https://github.com/kizniche/mycodo/issues/457))
 - Fix AM2315 Input issue ([#459](https://github.com/kizniche/mycodo/issues/459))


## 6.0.7 (2018-04-26)

### Features

- Add ability to change sample rate of controllers ([#386](https://github.com/kizniche/mycodo/issues/386))

### Bugfixes

 - Fix display of graph custom y-axis names
 - Fix inability to change pigpiod sample rate ([#458](https://github.com/kizniche/mycodo/issues/458))


## 6.0.6 (2018-04-23)

### Bugfixes

 - Fix issue with Edge Input
 - Fix issue with Conditional timers
 - Fix issue with BME280 dependency identification


## 6.0.5 (2018-04-22)

### Features

- Add Conditional: Time Span ([#444](https://github.com/kizniche/mycodo/issues/444))

### Bugfixes

 - Fix dependency check ([#422](https://github.com/kizniche/mycodo/issues/422))
 - Try lower integration times when TSL2561 sensor is saturated ([#450](https://github.com/kizniche/mycodo/issues/450))
 - Fix DHT11/DHT22 output power check ([#454](https://github.com/kizniche/mycodo/issues/454))


## 6.0.4 (2018-04-21)

### Bugfixes

 - Fix scanning for DS18B20 sensors ([#452](https://github.com/kizniche/mycodo/issues/452))


## 6.0.3 (2018-04-21)

### Bugfixes

 - Fix upgrade issue


## 6.0.1 (2018-04-21)

### Bugfixes

 - Fix setting landing page ([#452](https://github.com/kizniche/mycodo/issues/452))


## 6.0.0 (2018-04-21)

Version 6 has changes to the database schema that could not be upgraded to. To upgrade to this version, the settings database must be created anew. You either have the options of staying at the last version (5.7.x), or deleting the settings database and upgrading. A fresh install is necessary to run this version.

### Features

 - Add Conditionals: Run PWM Method, Daily Time Point Timer, Duration Timer, Output PWM ([#444](https://github.com/kizniche/mycodo/issues/444), [#448](https://github.com/kizniche/mycodo/issues/448))
 - Add Conditional Actions: Activate/Deactivate any controller, Set PID Method ([#440](https://github.com/kizniche/mycodo/issues/440))
 - Use actual range value for color stops of solid gauges ([#434](https://github.com/kizniche/mycodo/issues/434))
 - Add option to set setpoint from PID dashboard element without epanding element ([#449](https://github.com/kizniche/mycodo/issues/449))
 - Refactor Conditional Controllers to be multithreaded

### Bugfixes

 - Fix Hold bug in PID controllers
 - Fix error-handing when changing PID setting from Dashboard if PID is inactive ([#449](https://github.com/kizniche/mycodo/issues/449))

### Miscellaneous

 - Remove multiplexer integration (use kernel driver)
 - Remove Timers (Conditionals have replaced their functionality)
 - Improve testing coverage of frontend ([#444](https://github.com/kizniche/mycodo/issues/444))


## 5.7.3 (2018-04-20)

This is the last version of the 5.x branch. If your system is upgraded to 5.7.3, you will have the option of upgrading to the next major version (6.x), however the settings database will need to be deleted. This can be done through the web UI or manually by reinstalling Mycodo fresh.

### Features

 - Add Conditional Action: Set PID Method ([#440](https://github.com/kizniche/mycodo/issues/440))


## 5.7.2 (2018-04-07)

### Features

 - Add ability to invert PWM duty cycle ([#444](https://github.com/kizniche/mycodo/issues/444))
 - Add ability to select landing page ([#444](https://github.com/kizniche/mycodo/issues/444))
 - Add ability to set setpoint from PID dashboard elements ([#444](https://github.com/kizniche/mycodo/issues/444))
 - Add Conditional Actions: Activate/Deactivate Timer ([#440](https://github.com/kizniche/mycodo/issues/440))

### Bugfixes

 - Fix catching erroneous DS18B20 values ([#404](https://github.com/kizniche/mycodo/issues/404))
 - Fix camera selection of Photo Conditional Action ([#444](https://github.com/kizniche/mycodo/issues/444))

### Miscellaneous

 - Set picamera use_video_port=False ([#444](https://github.com/kizniche/mycodo/issues/444))
 - Rearrange navigation menu ([#444](https://github.com/kizniche/mycodo/issues/444))


## 5.7.1 (2018-04-04)

### Features

 - Add Conditional Action: Set PID Setpoint
 - Add Input: Xiaomi MiFlora ([#422](https://github.com/kizniche/mycodo/issues/422))

### Bugfixes

 - Restore missing help menu on navigation bar
 - Fix issue reading SHT sensors ([#437](https://github.com/kizniche/mycodo/issues/437))

### Miscellaneous

 - Convert README and Manual from MD to RST
 - Update sht_sensor to 18.4.1


## 5.7.0 (2018-04-03)

### Features

 - Add ability to convert Input measurements between units ([#346](https://github.com/kizniche/mycodo/issues/346))
 - Add unit conversions: celsius, fahrenheit, kelvin, meters, feet
 - Add ability to select whether lowering PID outputs are stored as positive or negative values
 - Add Sunrise/Sunset Conditional ([#440](https://github.com/kizniche/mycodo/issues/440))
 - Add ability to set the precision for DS18B20, DS1822, DS28EA00, and DS1825 sensors ([#439](https://github.com/kizniche/mycodo/issues/439))
 - Add Inputs: DS18S20, DS1822, DS28EA00, DS1825, MAX31850K
 - Add Input option to select resolution for DS18B20, DS1822, DS28EA00, and DS1825 ([#439](https://github.com/kizniche/mycodo/issues/439))


### Bugfixes

 - Fix issues with PID control on Dashboard ([#441](https://github.com/kizniche/mycodo/issues/441))
 - Improve LCD controller shutdown speed
 - Fix installer not displaying progress in console ([#442](https://github.com/kizniche/mycodo/issues/442))
 - Force measurement values to float before writing to influxdb (except 'pressure') ([#441](https://github.com/kizniche/mycodo/issues/441))


## 5.6.10 (2018-03-31)

### Bugfixes

 - Fix issue executing mycodo_client.py
 - Fix Command Outputs not turning off after turning on for a duration ([#432](https://github.com/kizniche/mycodo/issues/432))
 - Prevent DS18B20 measurements outside expected range ([#404](https://github.com/kizniche/mycodo/issues/404))
 - Prevent race condition preventing output from remaining on for a duration ([#436](https://github.com/kizniche/mycodo/issues/436))
 - Ensure outputs turned on for a duration only turn off once ([#436](https://github.com/kizniche/mycodo/issues/436))
 - Update sht-sensor to 18.3.6 for Python 3 compatibility ([#437](https://github.com/kizniche/mycodo/issues/437))

### Miscellaneous

 - Change SSL certificate expiration from 1 year to 10 years
 - Fix style issues with Remote Admin following Bootstrap upgrade
 - Fix issue with setup.sh script not catching errors


## 5.6.9 (2018-03-24)

### Features

 - Add Refractory Period to Measurement Conditional options
 - Add method to hide/show/reorder all Dashboard Elements at once ([#346](https://github.com/kizniche/mycodo/issues/346))
 - Make Output/PID popups respond to show/hide configuration options ([#346](https://github.com/kizniche/mycodo/issues/346))
 - Add Input: Atlas Electrical Conductivity sensor ([#411](https://github.com/kizniche/mycodo/issues/411))

### Bugfixes

 - Fix issue saving reference resistor value ([#345](https://github.com/kizniche/mycodo/issues/345))
 - Fix LCD display of timestamps
 - Fix inability to change Solid Gauge Stops ([#433](https://github.com/kizniche/mycodo/issues/433))
 - Fix Command Outputs not turning off after turning on for a duration ([#432](https://github.com/kizniche/mycodo/issues/432))
 - Fix encoding issue with df command output ([#430](https://github.com/kizniche/mycodo/issues/430))


## 5.6.8 (2018-03-19)

### Bugfixes

 - Fix Camera Output not having an effect
 - Fix issues with MAX31856/MAX31865 ([#345](https://github.com/kizniche/mycodo/issues/345))


## 5.6.7 (2018-03-18)

### Bugfixes

 - Fix upgrade menu not turning red when an upgrade is available
 - Add lockfile breaking ([#418](https://github.com/kizniche/mycodo/issues/418))
 - Fix bcrypt dependency issue preventing install ([#429](https://github.com/kizniche/mycodo/issues/429))


## 5.6.6 (2018-03-17)

### Features

 - Add Input: MAX31865 for PT100 and PT1000 temperature probes ([#345](https://github.com/kizniche/mycodo/issues/345))

### Bugfixes

 - Fix incorrect conversion of I2C address during Atlas pH sensor calibration ([#425](https://github.com/kizniche/mycodo/issues/425))
 - Potential fix for ADC issues when using pre-output ([#418](https://github.com/kizniche/mycodo/issues/418))
 - Fix Linux Command measurement display on lines 2 through 4 of LCDs ([#427](https://github.com/kizniche/mycodo/issues/427))
 - Fix display of PID setpoint units on LCDs
 - Fix display of LCD lines without measurement units
 - Fix locking to be thread safe (replaced fasteners with locket) ([#418](https://github.com/kizniche/mycodo/issues/418))


## 5.6.5 (2018-03-14)

### Features

 - Update to Bootstrap 4
 - Update to InfluxDB 1.5.0

### Bugfixes

 - Add proper max voltage for MCP3008 ([#418](https://github.com/kizniche/mycodo/issues/418))
 - Fix PID persisting as paused/held after deactivating and activating
 - Fix Atlas pH Calibration issue ([#425](https://github.com/kizniche/mycodo/issues/425))
 - Fix issue with Linux Command Inputs and LCDs ([#427](https://github.com/kizniche/mycodo/issues/427))


## 5.6.4 (2018-03-11)

### Features

 - Add Input: MAX31856 for measuring several types of thermocouples (K, J, N, R, S, T, E, and B) ([#345](https://github.com/kizniche/mycodo/issues/345)
 - Add mycodo_client.py option: get or set PID setpoint, integrator, derivator, kp, ki, and kd ([#420](https://github.com/kizniche/mycodo/issues/420))
 - Add option to enable pre-output during measurement (previously turned off before measurement) ([#418](https://github.com/kizniche/mycodo/issues/418))

### Bugfixes

 - Fix frontend pid in System Information page
 - Fix issue with mycodo_client.py PID hold and resume commands

### Miscellaneous

 - Make rpi-rf an optional Output dependency


## 5.6.3 (2018-03-09)

### Features

 - Add ability to use custom command line options for fswebcam camera image captures ([#419](https://github.com/kizniche/mycodo/issues/419))
 - Add Input: MAX31855K for measuring K-type thermocouples ([#345](https://github.com/kizniche/mycodo/issues/345))
 - Add ability to set duty cycle of output via mycodo_client.py ([#420](https://github.com/kizniche/mycodo/issues/420))
 - Add Conditional Action: Output PWM ([#420](https://github.com/kizniche/mycodo/issues/420))
 - Add Output Type: Execute Command (PWM) ([#420](https://github.com/kizniche/mycodo/issues/420))

### Bugfixes

 - Fix LCD issues
 - Fix state display of Command Outputs turned on for a duration


## 5.6.2 (2018-03-04)

### Features

 - Make install of WiringPi optional ([#412](https://github.com/kizniche/mycodo/issues/412))
 - Make install of numpy optional ([#412](https://github.com/kizniche/mycodo/issues/412))
 - Add pause color and Pause/Hold/Resume buttons to PID Dashboard element options ([#416](https://github.com/kizniche/mycodo/issues/416))
 - Display a log when installing dependencies to follow the progress
 - Add Dependency Install Log to the Log page
 - Add mycodo_client.py user commands: pid_pause, pid_hold, pid_resume
 
### Bugfixes

 - Fix issues with PID Conditional Actions ([#416](https://github.com/kizniche/mycodo/issues/416))
 - Fix display of last edge on Live page
 - Fix issue updating the status of some dependencies after their install

### Miscellaneous

 - Remove redundant upgrade commands ([#412](https://github.com/kizniche/mycodo/issues/412))
 - Remove GPIO State from Edge Conditional (use Measurement Conditional) ([#416](https://github.com/kizniche/mycodo/issues/416))


## 5.6.1 (2018-02-27)

### Features

 - Add Conditional Actions: Pause/Resume PID ([#346](https://github.com/kizniche/mycodo/issues/346))

### Bugfixes

 - Fix pigpiod configuration options when pigpiod is not installed ([#412](https://github.com/kizniche/mycodo/issues/412))
 - Fix setting up pigpiod during install
 - Fix TSL2561 Input module ([#414](https://github.com/kizniche/mycodo/issues/414))
 - Fix Measurement Dashboard element condition/unit display ([#346](https://github.com/kizniche/mycodo/issues/346))
 - Fix saving PID Conditional Actions ([#415](https://github.com/kizniche/mycodo/issues/415))


## 5.6.0 (2018-02-25)

### Features

 - Add interactive installer
 - Make Python modules conditionally imported ([#412](https://github.com/kizniche/mycodo/issues/412))


## 5.5.24 (2018-02-24)

### Features

 - Add new Input: MCP3008 Analog-to-Digital Converter ([#409](https://github.com/kizniche/mycodo/issues/409))


## 5.5.23 (2018-02-23)

### Features

 - Add option to set decimal places on Dashboard elements ([#346](https://github.com/kizniche/mycodo/issues/346))
 - Add option to show detailed PID information on Dashboard element ([#346](https://github.com/kizniche/mycodo/issues/346))
 - Add units to PID Dashboard element ([#346](https://github.com/kizniche/mycodo/issues/346))
 - Add Fahrenheit conversion to gauges ([#137](https://github.com/kizniche/mycodo/issues/137))
 - Add new Math: Average (Single Measurement) ([#335](https://github.com/kizniche/mycodo/issues/335))

### Bugfixes

 - Allow disabled pigpiod to persist after upgrades ([#386](https://github.com/kizniche/mycodo/issues/386))
 - Fix display of Math measurement/units of Measurement Dashboard element
 - Prevent a large D-value the the first cycle after a PID is activated
 - Handle TypeErrors for Humidity Math controller


## 5.5.22 (2018-02-19)

### Features

 - Add PID-Values to Graphs ([#346](https://github.com/kizniche/mycodo/issues/346))
 - Add Dashboard elements: Measurement, Output, PID Control ([#346](https://github.com/kizniche/mycodo/issues/346))
 - Add system date and time to menu

### Bugfixes

 - Add checks to ensure Humidity Math only returns 0% - 100% humidity
 - Prevent opposing relays from being turned off in PID Controllers ([#402](https://github.com/kizniche/mycodo/issues/402))
 - Fix adding and viewing hosts in Remote Admin ([#377](https://github.com/kizniche/mycodo/issues/377))
 - Fix error-handling of DS18B20 communication error ([#404](https://github.com/kizniche/mycodo/issues/404))
 - Add error-handling for influxdb queries ([#405](https://github.com/kizniche/mycodo/issues/405))


## 5.5.21 (2018-02-13)

### Bugfixes

 - Add error-handling of DS18B20 communication error ([#404](https://github.com/kizniche/mycodo/issues/404))
 - Fix setup abort from unmet pigpiod dependency ([#406](https://github.com/kizniche/mycodo/issues/406))


## 5.5.20 (2018-02-11)

### Features

 - Add new configuration section: Pi Settings
 - Add to Pi Settings: common ```raspi-config``` options
 - Add to Pi Settings: select pigpiod sample rate ([#386](https://github.com/kizniche/mycodo/issues/386))
 - Add option to completely disable pigpiod ([#386](https://github.com/kizniche/mycodo/issues/386))

### Bugfixes

 - Add ability to set custom Graph colors for Math measurements
 

## 5.5.19 (2018-02-06)

### Features

 - Enable custom minimum/maximum to be set for any y-axis ([#335](https://github.com/kizniche/mycodo/issues/335))
 - Add Asynchronous Graph options for duration of data to display (All or past year, month, week, day)

### Bugfixes

 - Fix saving Math Humidity options ([#400](https://github.com/kizniche/mycodo/issues/400))


## 5.5.18 (2018-02-04)

### Features

 - Allow multiple data series on Asynchronous Graphs ([#399](https://github.com/kizniche/mycodo/issues/399))
 - Add Outputs and PIDs to Asynchronous Graphs ([#399](https://github.com/kizniche/mycodo/issues/399))
 - Preserve Asynchronous Graph selections after form submissions ([#399](https://github.com/kizniche/mycodo/issues/399))

### Bugfixes

 - Fix reloading of asynchronous graphs ([#399](https://github.com/kizniche/mycodo/issues/399))


## 5.5.17 (2018-02-03)

### Features

 - Add option to show/hide Gauge timestamp ([#392](https://github.com/kizniche/mycodo/issues/392))
 - Add new Math: Equation ([#335](https://github.com/kizniche/mycodo/issues/335))
 - Add PID control hysteresis ([#398](https://github.com/kizniche/mycodo/issues/398))
 - Automatically restart pigpiod when it fails

### Bugfixes

 - Move pigpiod from cron to systemd service to improve reliability ([#388](https://github.com/kizniche/mycodo/issues/388))
 - Improve deamon error-handling and Input connectivity ([#388](https://github.com/kizniche/mycodo/issues/388))
 - Fix Mycodo service timeout ([#379](https://github.com/kizniche/mycodo/issues/379))
 - Fix display of Graph custom colors


## 5.5.16 (2018-01-28)

### Bugfixes

 - Fix issue with conditionals not triggering when measurement values are 0 ([#387](https://github.com/kizniche/mycodo/issues/387))
 - Fix issue with settings Output PWM duty cycles
 - Fix issues with Atlas UART module ([#382](https://github.com/kizniche/mycodo/issues/382))
 - Fix issues with calibrating the Atlas pH sensor ([#382](https://github.com/kizniche/mycodo/issues/382))


## 5.5.15 (2018-01-28)

### Features

 - Add Graph button to manually update graph with new data
 - Increase output timing accuracy (0.01 second, previously 0.1 second)
 - Improve graph update efficiency
 - Add Graph option: Enable Graph Shift (used in conjunction with Enable Navbar)
 - Add new Math: Difference ([#395](https://github.com/kizniche/mycodo/issues/395))

### Bugfixes

 - Fix issue modifying the Conditional Max Age ([#387](https://github.com/kizniche/mycodo/issues/387))
 - Fix issue with new data on graphs requiring a page refresh to see
 - Fix issue with updating inputs/maths with long periods on the Live page

### Miscellaneous

 - Remove debug line from GPIO State Input module ([#387](https://github.com/kizniche/mycodo/issues/387))


## 5.5.14 (2018-01-25)

### Bugfixes

 - Fix display of PID timestamp on LCDs
 - Fix missing pigpio.zip (breaks install/upgrade) on remote server (package pigpio.tar with Mycodo)


## 5.5.13 (2018-01-23)

### Features

 - Add Input: GPIO State ([#387](https://github.com/kizniche/mycodo/issues/387))
 - Refactor Dashboard code (improve load time, reduce code size)

### Bugfixes

 - Fix inability to change Input Period ([#393](https://github.com/kizniche/mycodo/issues/393))
 - Fix Exception while reading the GPIO pin of Edge Conditional ([#387](https://github.com/kizniche/mycodo/issues/387))

### Miscellaneous

 - Add Input Template for the [Wiki](https://github.com/kizniche/Mycodo/wiki/Adding-Support-for-a-New-Input)


## 5.5.12 (2018-01-21)

### Features

 - Add two new Inputs: Server Ping and Server Port Open ([#389](https://github.com/kizniche/mycodo/issues/389))


## 5.5.11 (2018-01-21)

### Bugfixes

 - Fix issues with Dashboard Gauges ([#391](https://github.com/kizniche/mycodo/issues/391))
 - Fix issues with Dashboard Cameras

### Miscellaneous

 - Add ID numbers to Conditionals in UI for identification ([#387](https://github.com/kizniche/mycodo/issues/387))


## 5.5.10 (2018-01-20)

### Features

 - Add ability to set graph y-axis minimum/maximum ([#384](https://github.com/kizniche/mycodo/issues/384))
 - Add ability to view Math outputs on asynchronous graphs ([#335](https://github.com/kizniche/mycodo/issues/335))
 - Improve Dashboard Object creation/manipulation user interaction

### Bugfixes

 - Fix inability to activate Edge Conditionals ([#381](https://github.com/kizniche/mycodo/issues/381))
 - Fix inability to add new gauges or graphs to the dashboard ([#384](https://github.com/kizniche/mycodo/issues/384))
 - Fix issues with UART Atlas pH Input device ([#382](https://github.com/kizniche/mycodo/issues/382))
 - Fix issue with Atlas pH calibration ([#382](https://github.com/kizniche/mycodo/issues/382))
 - Fix issue with caching of Camera images on the Dashboard
 - Fix issue with Edge Conditionals ([#387](https://github.com/kizniche/mycodo/issues/387))


## 5.5.9 (2018-01-14)

### Bugfixes

 - Fix issue generating output usage reports ([#380](https://github.com/kizniche/mycodo/issues/380))
 - Fix inability to save Edge Conditionals ([#381](https://github.com/kizniche/mycodo/issues/381))


## 5.5.8 (2018-01-11)

### Features

 - Add ability to add Camera modules to the Dashboard (formerly Live Graphs page)

### Bugfixes

 - Fix issue with new installations failing to start the flask frontend ([#379](https://github.com/kizniche/mycodo/issues/379))
 - Fix issue with services starting on Pi Zeros ([#379](https://github.com/kizniche/mycodo/issues/379))

### Miscellaneous

 - Reduce gunicorn (web UI) workers from 2 to 1


## 5.5.7 (2018-01-08)

### Bugfixes

- Fix forcing of HTTPS via user configuration
- Fix inability to save Gauge Refresh Period option ([#376](https://github.com/kizniche/mycodo/issues/376))
- Fix Atlas Scientific communication issues ([#369](https://github.com/kizniche/mycodo/issues/369))


## 5.5.6 (2018-01-05)

### Features

 - Add ability to restart the frontend from the web UI

### Bugfixes

- Attempt to fix issue where DHT22 sensor may become unresponsive
- Fix inability to stream video from PiCamera


## 5.5.5 (2018-01-04)

### Bugfixes

 - Fix IP address of user login log entries
 - Fix issue reading DHT11 sensor ([#370](https://github.com/kizniche/mycodo/issues/370))


## 5.5.4 (2018-01-03)

### Features

 - Add ability to replace edge variable in edge conditional command action

### Bugfixes

 - Fix issue with proper python 3 virtualenv ([#362](https://github.com/kizniche/mycodo/issues/362))
 - Fix starting web server during install
 - Fix issue with gunicorn worker timeouts on Raspberry Pi Zeros ([#365](https://github.com/kizniche/mycodo/issues/365))
 - Fix command variable replacement for Output conditionals ([#367](https://github.com/kizniche/mycodo/issues/367))
 - Fix pH Input causing an error with a deactivated Calibration Measurement ([#369](https://github.com/kizniche/mycodo/issues/369))
 - Fix issue preventing capture of still images from the web interface ([#368](https://github.com/kizniche/mycodo/issues/368))

### Miscellaneous

 - Move mycodo root symlink from /var/www to /var
 - Create symlinks in PATH for mycodo-backup, mycodo-client, mycodo-commands, mycodo-daemon, mycodo-pip, mycodo-python, mycodo-restore, and mycodo-wrapper


## 5.5.3 (2017-12-29)

### Bugfixes

 - Fix issue with web UI and daemon not restarting properly after upgrade
 - Fix issue with the log not updating properly on the Upgrade page


## 5.5.2 (2017-12-27)

### Features

 - Add Conditional Actions: Flash LCD Off, LCD Backlight On, LCD Backlight Off ([#363](https://github.com/kizniche/mycodo/issues/363))

### Bugfixes

 - Add more log lines to find out exactly which part makes the end of an upgrade hang
 - Fix MHZ16/19 UART communication ([#359](https://github.com/kizniche/mycodo/issues/359))
 - Fix missing I2C devices from System Information page ([#354](https://github.com/kizniche/mycodo/issues/354))
 - Fix output state determination of other outputs if a wireless output is unconfigured ([#364](https://github.com/kizniche/mycodo/issues/364))
 - Fix LCD controller issues with flashing and backlight management


## 5.5.1 (2017-12-25)

### Bugfixes

 - Fix inability to send Conditional email notification to multiple recipients
 - Fix inability to select LCDs as Conditional Actions
 - Fix BME280 sensor module ([#358](https://github.com/kizniche/mycodo/issues/358))
 - Fix TSL2591 sensor module
 - Fix MHZ16/MHZ19 unicode errors (still investigating other potential issues reading these sensors)


## 5.5.0 (2017-12-25)

Merry Christmas!

With the release of 5.5.0, Mycodo becomes modern by migrating from Python 2.7.9 to Python 3 (3.5.3 if on Raspbian Stretch, 3.4.2 if on Raspbian Jessie). This release also brings a big switch from apache2+mod_wsgi to nginx+gunicorn as the web server.

### Issues

***You may experience an error during the upgrade that doesn't allow it to complete***

***It will no longer be possible to restore pre-5.5.0 backups***

***All users will be logged out of the web UI during the upgrade***

***All Conditionals will be deactivated and need reconfiguring***

***OpenCV has been removed as a camera module***

If you rely on your system to work, it is highly recommended that you ***DO NOT UPGRADE***. Wait until your system is no longer performing critical tasks to upgrade, in order to allow yourself the ability to thoroughly test your particular configuration works as expected, and top perform a fresh install if the upgrade fails. Although most parts of the system have been tested to work, there is, as always, the potential for unforeseen issues (for instance, not every sensor that Mycodo supports has physically been tested). Read the following notes carefully to determine if you want to upgrade to 5.5.0 and newer versions.

#### Failure during the upgrade to >= 5.5.0

I found that occasionally the upgrade will spontaneously stop without an indication of the issue. I've seen it happen during an apt-get install and during a pip upgrade. It does not seem consistent, and there were no erorrs, therefore it wasn't able to be fixed. If you experience an error during the upgrade that doesn't allow the upgrade to complete, issue the following commands to attempt to resume and complete the upgrade. If that doesn't fix it, you may have to install Mycodo from scratch.

```bash
sudo dpkg --configure -a
sudo /bin/bash ~/Mycodo/mycodo/scripts/upgrade_post.sh
```

#### No restoring of pre-5.5.0 backups

Restoring pre-5.5.0 backups will not work. This is due to the moving of the pip virtual environments during the restore, the post-5.5.0 (python3) virtualenv not being compatible with the pre-5.5.0 virtualenv (python2), and moving from the apache2 web server to nginx. If you absolutely need to restore a backup, it must be done manually. Create a new github issue to get asistance with this.

Also with this release, exporting and importing both the Mycodo settings database and InfluxDB measurement database has been added. These may be imported back into Mycodo at a later timer. Currently, the InfluxDB (measurement) database may be imported into any other version of Mycodo, and the Mycodo (settings) database may only be imported to the same version of Mycodo. Automatic upgrading or downgrading of the Mycodo database to allow cross-version compatibility will be included in a future release. For the meantime, if you need to restore Mycodo settings to a particular Mycodo version, you can do the following: download the tar.gz of the particular [Mycodo Release](https://github.com/kizniche/Mycodo/releases) compatible with your database backup, extract, install normally, import the Mycodo settings database, then perform an upgrade of Mycodo to the latest release.

#### All users will be logged out during the upgrade

Another consequence of changing from Python 2 to 3 is current browser cookies will cause an error with the web user interface. Therefore, all users will be logged out after upgrading to >= 5.5.0. This will cause some strange behavior that may be misconstrued as a failed upgrade:
 
 1. The upgrade log will not update during the upgrade. Give the upgrade ample time to finish, or monitor the upgrade log from the command line.
 
 2. After the upgrade is successful, the upgrade log box on the Upgrade page will redirect to the login page. Do not log in through the log box, but rather refresh the entire page to be redirected to the login page.

#### All Conditionals will be deactivated

The Conditional code has been refactored to make them more modular. Because some conditionals will need to be reconfigured before they will operate corectly, all conditionals have been deactivated. Therefore, after the upgrade, reconfigure them appropriately, then reactivate. Additionally, conditionals (for all controllers) have been moved to a new 'Function' page.

#### OpenCV has been disabled

A Python 3 compatible binary version of opencv, whoch doesn't require an extremely long (hours) compiling process, is unfortunately unavailable. Therefore, if you know of a library or module that can successfully acquire an image from your webcam (you have tested to work), create a [new issue](https://github.com/kizniche/Mycodo/issues/new) with the details of how you acquired the image and we can determine if the method can be integrated into Mycddo.

### Features

 - Migrate from Python 2 to Python 3 ([#253](https://github.com/kizniche/mycodo/issues/253))
 - Migrate from apache2 (+mod_wsgi) to nginx (+gunicorn) ([#352](https://github.com/kizniche/mycodo/issues/352))
 - Add ability to export and import Mycodo (settings) database ([#348](https://github.com/kizniche/mycodo/issues/348))
 - Add ability to export and import Influxdb (measurements) database ([#348](https://github.com/kizniche/mycodo/issues/348))
 - Add size of each backup (in MB) on Backup Restore page
 - Add check to make sure there is enough free space before performing a backup/upgrade
 - Add dedicated, modular Conditional controller ([#346](https://github.com/kizniche/mycodo/issues/346))
 - Add PID and Math to input options of Conditionals

### Bugfixes

 - Fix deleting Inputs ([#250](https://github.com/kizniche/mycodo/issues/250))
 - Fix 500 error if 1-wire support isn't enabled
 - Fix Edge Detection Input callback function missing required parameter
 - Fix LCD display of Output duty cycle
 - Fix email notification
 - Make Conditional email notification send after last Action to include all Actions in message

### Miscellaneous

 - Disable the use of the opencv camera library
 - Update translations
 - Combine Input and Math pages to a new 'Data' page
 - Move Conditionals and PIDs to a new 'Function' page
 - Show tooltips by default


## 5.4.19 (2017-12-15)

### Features

 - Add ability to use other Math controller outputs as Math controller inputs
 - Add checks to ensure a measurement is selected for Gauges

### Bugfixes

 - Fix not deleting associated Math Conditionals when a Math controller is deleted
 - Fix displaying LCD lines for Controllers/Measurements that no longer exist
 - Fix improper WBT input-checking for humidity math controller
 - Fix issue where Math controller could crash ([#335](https://github.com/kizniche/mycodo/issues/335))


## 5.4.18 (2017-12-15)

### Bugfixes

 - Fix error on Live page if no Math controllers exist ([#345](https://github.com/kizniche/mycodo/issues/345))


## 5.4.17 (2017-12-14)

### Features

 - Add Decimal Places option to LCD lines

### Bugfixes

 - Fix Input conditional refresh upon settings change
 - Fix display of Math controllers with atypical measurements on Live page ([#343](https://github.com/kizniche/mycodo/issues/343))
 - Fix inability to use Math controller values with PID Controllers ([#343](https://github.com/kizniche/mycodo/issues/343))
 - Fix display of Math data on LCDs ([#343](https://github.com/kizniche/mycodo/issues/343))
 - Fix LCD Max Age only working for first line
 - Fix display of Math data on LCDs
 - Fix issue displaying some Graph page configurations
 - Fix issue with PID recording negative durations
 - Fix Date Methods ([#344](https://github.com/kizniche/mycodo/issues/344))

### Miscellaneous

 - Place PID Controllers in a subcategory of new section called Function
 - Don't disable an LCD when an Input that's using it is disabled


## 5.4.16 (2017-12-13)

### Features

 - Add new Math controller type: Median
 - Add the ability to use Conditionals with Math controllers
 - Add ability to use Math Controllers with LCDs and PIDs
 - Add Math Controllers to Live page
 - Add Math and PID Controllers to Gauge measurement selection ([#342](https://github.com/kizniche/mycodo/issues/342))
 - Add "None Found Last x Seconds" to Conditional options (trigger action if a measurement was not found within the last x seconds)
 - Add Restart Daemon option to the Config menu
 - More detailed 'incorrect database version' error message on System Information page

### Bugfixes

 - Fix measurement list length on Graph page
 - Fix PWM output display on Live page
 - Fix issue changing Gauge type ([#342](https://github.com/kizniche/mycodo/issues/342))
 - Fix display of multiplexer options for I2C devices
 - Fix display order of I2C busses on System Information page

### Miscellaneous

 - Add new multiplexer overlay option to manual ([#184](https://github.com/kizniche/mycodo/issues/184))


## 5.4.15 (2017-12-08)

### Features

 - Add Math controller types: Humidity, Maximum, Minimum, and Verification ([#335](https://github.com/kizniche/mycodo/issues/335))

### Bugfixes

 - Fix Atlas pH sensor calibration


## 5.4.14 (2017-12-05)

### Features

 - Add Math Controller (Math in menu) to perform math on Input data
 - Add first Math controller type: Average ([#328](https://github.com/kizniche/mycodo/issues/328))
 - Add fswebcam as a camera library for acquiring images from USB cameras
 - Complete Spanish translation
 - Update korean translations
 - Add more translatable texts
 - Make PIDs collapsible
 - Refactor daemon controller handling and daemonize threads

### Bugfixes

 - Fix TCA9548A multiplexer channel issues ([#330](https://github.com/kizniche/mycodo/issues/330))
 - Fix selection of current language on General Config page
 - Fix saving options when adding a Timer
 - Fix Graph display of Lowering Output durations as negative values
 - Fix double-logging of output durations

### Miscellaneous

 - Update Manual with Math Controller information


## 5.4.11 (2017-11-29)

### Bugfixes

 - Fix issue displaying Camera page


## 5.4.10 (2017-11-28)

### Features

 - Add display of all detected I2C devices on the System Information page

### Bugfixes

 - Change web UI restart command
 - Fix issue saving Timer options ([#334](https://github.com/kizniche/mycodo/issues/334))
 - Fix Output Usage error


## 5.4.9 (2017-11-27)

### Bugfixes

 - Fix adding Gauges ([#333](https://github.com/kizniche/mycodo/issues/333))


## 5.4.8 (2017-11-22)

### Features

 - Add 1 minute, 5 minute, and 15 minute options to Graph Range Selector ([#319](https://github.com/kizniche/mycodo/issues/319))

### Bugfixes

 - Fix AM2315 sensor measurement acquisition ([#328](https://github.com/kizniche/mycodo/issues/328))


## 5.4.7 (2017-11-21)

### Bugfixes

 - Fix flood of errors in the log if an LCD doesn't have a measurement to display
 - Fix LCD display being offset one character when displaying errors


## 5.4.6 (2017-11-21)

### Features

 - Add Max Age (seconds) to LCD line options
 - Make LCDs collapsable in the web UI

### Bugfixes

 - Fix saving user theme ([#326](https://github.com/kizniche/mycodo/issues/326))


## 5.4.5 (2017-11-21)

### Features

 - Add Freqency, Duty Cycle, Pulse Width, RPM, and Linux Command variables to Conditional commands ([#311](https://github.com/kizniche/mycodo/issues/311)) (See [Input Conditional command variables](https://github.com/kizniche/Mycodo/blob/master/mycodo-manual.md#input-conditional-command-variables))
 - Add Graph options: Enable Auto Refresh, Enable Title, and Enable X-Axis Reset ([#319](https://github.com/kizniche/mycodo/issues/319))
 - Add automatic checks for Mycodo updates (can be disabled in the configuration)

### Bugfixes

 - Fix Input Conditional variable


## 5.4.4 (2017-11-19)

### Features

 - Add 12-volt DC fan control circuit to manual (@Theoi-Meteoroi) ([#184](https://github.com/kizniche/mycodo/issues/184)) (See [Schematics for DC Fan Control](https://github.com/kizniche/Mycodo/blob/master/mycodo-manual.md#schematics-for-dc-fan-control))

### Bugfixes

 - Fix PWM Signal, RPM Signal, DHT22, and DHT11 Inputs ([#324](https://github.com/kizniche/mycodo/issues/324))
 - Add Frequency, Duty Cycle, Pulse Width, and RPM to y-axis Graph display

### Miscellaneous

 - Upgrade InfluxDB from 1.3.7 to 1.4.2


## 5.4.3 (2017-11-18)

### Bugfixes

 - Fix Output Conditional triggering ([#323](https://github.com/kizniche/mycodo/issues/323))
 

## 5.4.2 (2017-11-18)

### Features

 - Add Output Conditional If option of "On (any duration)" ([#323](https://github.com/kizniche/mycodo/issues/323)) (See [Output Conditional Statement If Options](https://github.com/kizniche/Mycodo/blob/master/mycodo-manual.md#output-conditional-statement-if-options))

### Bugfixes

 - Fix display of first point of Daily Bezier method
 - Fix inability to use Daily Bezier method in PID ([#323](https://github.com/kizniche/mycodo/issues/323))
 - Fix saving Output options and turning Outputs On and Off


## 5.4.1 (2017-11-17)

### Features

 - Prevent currently-logged in user from: deleting own user, changing user role from Admin
 - Force iPhone to open Mycodo bookmark as standalone web app instead of in Safari
 - Refactor and add tests for all inputs ([#128](https://github.com/kizniche/mycodo/issues/128))
 - Add Flask-Limiter to limit authentication requests to 30 per minute (mainly for Remote Admin feature)
 - Add first working iteration of data acquisition to the Remote Admin dashboard
 - Add SSL certificate authentication with Remote Admin communication

### Bugfixes

 - Fix inability to modify timer options ([#318](https://github.com/kizniche/mycodo/issues/318))

### Miscellaneous

 - Rename objects (warning: this may break some things. I tried to be thorough with testing)
 - Switch from using init.d to systemd for controlling apache2


## 5.4.0 (2017-11-12)

This release has refactored how LCD displays are handled, now allowing an infinite number of data sets on a single LCD.

Note: All LDCs will be deactivated during the upgrade. As a consequence, LCD displays will need to be reconfigured and reactivated.

***Note 2: During the upgrade, the web interface will display "500 Internal Server Error." This is normal and you should give Mycodo 5 to 10 minutes (or longer) to complete the upgrade process before attempting to access the web interface again.***

### Features

 - Add ability to cycle infinite sets of data on a single LCD display ([#316](https://github.com/kizniche/mycodo/issues/316))
 - Add logrotate script to manage mycodo logs

### Bugfixes

 - Fix language selection being applied globally (each user now has own language)
 - Fix display of degree symbols on LCDs


## 5.3.6 (2017-11-11)

### Features

 - Allow camera options to be used for picamera library

### Bugfixes

 - Fix inability to take a still image while a video stream is active
 - Make creating new user names case-insensitive
 - Fix theme not saving when creating a new user

### Miscellaneous

 - Remove ability to change camera library after a camera has been added
 - Update Korean translation


## 5.3.5 (2017-11-10)

### Features

 - Add timestamp to lines of the upgrade/backup/restore logs
 - Add sensor measurement smoothing to Chirp light sensor (module will soon expand to all sensors)
 - Add ability to stream video from USB cameras
 - Add ability to stream video from several cameras at the same time

### Bugfixes

 - Fix an issue loading the camera settings page without a camera connected
 - Fix video streaming with Pi Camera ([#228](https://github.com/kizniche/mycodo/issues/228))

### Miscellaneous

 - Split flaskform.py and flaskutils.py into smaller files for easier management


## 5.3.4 (2017-11-06)

Note: The Chirp light sensor scale has been inverted. Please adjust your settings accordingly to respond to 0 as darkness and 65535 as bright.

### Features

 - Replace deprecated LockFile with fasteners ([#260](https://github.com/kizniche/mycodo/issues/260))
 - Add Timer type: PWM duty cycle output using Method ([#262](https://github.com/kizniche/mycodo/issues/262)), read more: [PWM Method](https://github.com/kizniche/Mycodo/blob/master/mycodo-manual.md#pwm-method)

### Bugfixes

 - Fix display of PID setpoints on Graphs
 - Invert Chirp light sensor scale (0=dark, 65535=bright)

### Miscellaneous

 - Update Korean translations
 - Add 2 more significant digits to ADC voltage measurements
 - Upgrade InfluxDB to v1.3.7


## 5.3.3 (2017-10-29)

### Features

 - Add Sample Time option to PWM and RPM Input options ([#302](https://github.com/kizniche/mycodo/issues/302))

### Bugfixes

 - Fix issues with PWM and RPM Inputs ([#306](https://github.com/kizniche/mycodo/issues/306))


## 5.3.2 (2017-10-28)

### Features

 - Turning Outputs On or Off no longer refreshes the page ([#192](https://github.com/kizniche/mycodo/issues/192))

### Bugfixes

 - Fix exporting measurements
 - Fix Live Data page displaying special characters ([#304](https://github.com/kizniche/mycodo/issues/304))
 - Fix PWM and RPM Input issues ([#302](https://github.com/kizniche/mycodo/issues/302))

## 5.3.1 (2017-10-27)

### Features

 - Add two new Inputs: PWM and RPM ([#302](https://github.com/kizniche/mycodo/issues/302))
 - Allow a PID to use both Relay and PWM Outputs ([#303](https://github.com/kizniche/mycodo/issues/303))


## 5.3.0 (2017-10-24)

#### ***IMPORTANT***

Because of a necessary database schema change, this update will deactivate all PID controllers and deselect the input measurement. All PID controllers will need the input measurement reconfigured before they can be started again.

### Features

Input and Output Conditional commands may now include variables. There are 23 variables currently-supported. See [Conditional Statement variables](https://github.com/kizniche/Mycodo/blob/master/mycodo-manual.md#conditional-statement-variables) for details.

 - Add new Input type: Linux Command (measurement is the return value of an executed command) ([#264](https://github.com/kizniche/mycodo/issues/264))
 - Refactor PID input option to allow new input and simplify PID configuration
 - Add ability to select LCD I2C bus ([#300](https://github.com/kizniche/mycodo/issues/300))
 - Add ADC Option to Inverse Scale ([#297](https://github.com/kizniche/mycodo/issues/300))
 - Add ability to use variables in Input/Output Conditional commands

### Bugfixes

 - Fix "Too many files open" error when using the TSL2591 sensor ([#254](https://github.com/kizniche/mycodo/issues/254))
 - Fix bug that had the potential to lose data with certain graph display configurations
 - Prevent more than one active PID from using the same output ([#108](https://github.com/kizniche/mycodo/issues/108))
 - Prevent a PID from using the same Raise and Lower output
 - Prevent a currently-active PID from changing the output to a currently-used output

### Miscellaneous

 - Update Readme and Wiki to fix outdated and erroneous information and improve coverage ([#285](https://github.com/kizniche/mycodo/issues/285))


## 5.2.5 (2017-10-14)

### Features

 - Add another status indicator color (top-left of web UI): Orange: unable to connect to daemon

### Bugfixes

 - Fix Asynchronous Graphs ([#296](https://github.com/kizniche/mycodo/issues/296))
 - Disable sensor tests to fix testing environment (will add later when the issue is diagnosed)


## 5.2.4 (2017-10-05)

### Features

 - Add ability to set time to end repeating duration method


## 5.2.3 (2017-09-29)

### Bugfixes

 - Fix issues with method repeat option


## 5.2.2 (2017-09-27)

### Features

 - Add 'restart from beginning' option to PID duration methods
 
### Bugfixes

 - Fix adding new graphs


## 5.2.1 (2017-09-21)

### Bugfixes

 - Fix changing a gauge from angular to solid ([#274](https://github.com/kizniche/mycodo/issues/274))


## 5.2.0 (2017-09-17)

### Features

 - Add gauges to Live Graphs ([#274](https://github.com/kizniche/mycodo/issues/274))


## 5.1.10 (2017-09-12)

### Bugfixes

 - Fix issue reporting issue with the web UI communicating with the daemon ([#291](https://github.com/kizniche/mycodo/issues/291))


## 5.1.9 (2017-09-07)

### Features

 - Enable daemon monitoring script (cron @reboot) to start the daemon if it stops

### Bugfixes

 - Potential fix for certain sensor initialization issues when using a multiplexer ([#290](https://github.com/kizniche/mycodo/issues/290))
 - Handle connection error when the web interface cannot connect to the daemon/relay controller ([#289](https://github.com/kizniche/mycodo/issues/289))


## 5.1.8 (2017-08-29)

### Bugfixes

 - Fix saving relay start state ([#289](https://github.com/kizniche/mycodo/issues/289))


## 5.1.7 (2017-08-29)

### Bugfixes

 - Fix MH-Z16 sensor issues in I2C read mode ([#281](https://github.com/kizniche/mycodo/issues/281))
 - Fix Atlas Scientific I2C device query response in the event of an error
 - Fix issue preventing PID from using duration Methods
 - Fix issue with PID starting a method again after it has already ended
 - Fix TSL2591 sensor ([#257](https://github.com/kizniche/mycodo/issues/257))
 - Fix saving relay trigger state ([#289](https://github.com/kizniche/mycodo/issues/289))


## 5.1.6 (2017-08-11)

### Features

 - Add MH-Z16 sensor module ([#281](https://github.com/kizniche/mycodo/issues/281))


## 5.1.5 (2017-08-11)

### Bugfixes

 - Fix MH-Z19 sensor module ([#281](https://github.com/kizniche/mycodo/issues/281))


## 5.1.4 (2017-08-11)

### Features

 - Update InfluxDB (v1.3.3) and pip packages

### Bugfixes

 - Fix K30 sensor module ([#279](https://github.com/kizniche/mycodo/issues/279))


## 5.1.3 (2017-08-10)

### Bugfixes

 - Fix install issue in setup.sh install script (catch 1-wire error if not enabled) ([#258](https://github.com/kizniche/mycodo/issues/258))


## 5.1.2 (2017-08-09)

### Bugfixes

 - Fix new timers not working ([#284](https://github.com/kizniche/mycodo/issues/284))


## 5.1.1 (2017-08-09)

### Features

 - Add live display of upgrade log during upgrade
 
### Bugfixes

 - Fix setup bug preventing database creation ([#277](https://github.com/kizniche/mycodo/issues/277), [#278](https://github.com/kizniche/mycodo/issues/278), [#283](https://github.com/kizniche/mycodo/issues/283))


## 5.1.0 (2017-08-07)

Some graphs will need to be manually reconfigured after upgrading to 5.1.0. This is due to adding PWM as an output and PID option, necessitating refactoring certain portions of code related to graph display.

### Features

 - Add PWM support as output ([#262](https://github.com/kizniche/mycodo/issues/262))
 - Add PWM support as PID output
 - Add min and max duty cycle options to PWM PID
 - Add "Max Amps" as a general configuration option
 - Improve error reporting for devices and sensors
 - Add ability to power-cycle the DHT11 sensor if 3 consecutive measurements cannot be retrieved (uses power relay option) ([#273](https://github.com/kizniche/mycodo/issues/273))
 - Add MH-Z19 CO2 sensor

### Bugfixes

 - Upgrade to InfluxDB 1.3.1 ([#8500](https://github.com/influxdata/influxdb/issues/8500) - fixes InfluxDB going unresponsive)
 - Fix K30 sensor module


## 5.0.49 (2017-07-13)

### Bugfixes

 - Move relay_usage_reports directory to new version during upgrade
 - Fix LCD display of PID setpoints with long float values (round two decimal places)
 - Fix geocoder issue


## 5.0.48 (2017-07-11)

### Features

 - Add power relay to AM2315 sensor configuration ([#273](https://github.com/kizniche/mycodo/issues/273))


## 5.0.47 (2017-07-09)

### Bugfixes

 - Fix upgrade script


## 5.0.46 (2017-07-09)

### Bugfixes

 - Fix upgrade initialization to include setting permissions


## 5.0.45 (2017-07-07)

### Bugfixes

 - Fix minor bug that leaves the .upgrade file in a backup, causing issue with upgrading after a restore


## 5.0.44 (2017-07-06)

### Bugfixes

 - Fix issues with restore functionality (still possibly buggy: use at own risk)


## 5.0.43 (2017-07-06)

### Bugfixes

 - Fix issues with restore functionality (still possibly buggy: use at own risk)


## 5.0.42 (2017-07-06)

### Features

 - Update InfluxDB to 1.3.0
 - Update pip package (geocoder)


## 5.0.41 (2017-07-06)

### Features

 - Add ability to restore backup (Warning: Experimental feature, not thoroughly tested)
 - Add ability to view the backup log on View Logs page
 - Add script to check if daemon uncleanly shut down during upgrade and remove stale PID file ([#198](https://github.com/kizniche/mycodo/issues/198))

### Bugfixes

 - Fix error if country cannot be detected for anonymous statistics


## 5.0.40 (2017-07-03)

### Bugfixes

 - Fix install script error ([#253](https://github.com/kizniche/mycodo/issues/253))
 - Fix issue modulating relays if a conditionals using them are not properly configured ([#266](https://github.com/kizniche/mycodo/issues/266))


## 5.0.39 (2017-06-27)

### Bugfixes

 - Fix upgrade process


## 5.0.38 (2017-06-27)

### Bugfixes

 - Fix install script


## 5.0.37 (2017-06-27)

### Bugfixes

 - Change wiringpi during install


## 5.0.36 (2017-06-27)

### Features

 - Add ability to create a Mycodo backup
 - Add ability to delete a Mycodo backup
 - Remove mycodo-wrapper binary in favor of compiling it from source code during install/upgrade

### Bugfixes

 - Fix issue with influxdb database and user creation during install ([#255](https://github.com/kizniche/mycodo/issues/255))
 
### Work in progress

 - Add ability to restore a Mycodo backup


## 5.0.35 (2017-06-18)

### Bugfixes

 - Fix swap size check (and change to 512 MB) to permit pi_switch module compilation size requirement ([#258](https://github.com/kizniche/mycodo/issues/258))


## 5.0.34 (2017-06-18)

### Features

 - Add TSL2591 luminosity sensor ([#257](https://github.com/kizniche/mycodo/issues/257))
 - Update sensor page to more compact style

### Bugfixes

 - Append setup.sh output to setup.log instead of overwriting ([#255](https://github.com/kizniche/mycodo/issues/255))
 - Fix display of error response when attempting to modify timer when it's active


## 5.0.33 (2017-06-05)

### Features

 - Add new relay type: Execute Commands (executes linux commands to turn the relay on and off)

### Bugfixes

 - Fix query of ADC unit data (not voltage) from influxdb
 
### Miscellaneous

 - Update influxdb to version 1.2.4
 - Update pip packages
 - Update Manual
 - Update translatable texts


## 5.0.32 (2017-06-02)

### Bugfixes

 - Fix display of PID output and setpoint on live graphs ([#252](https://github.com/kizniche/mycodo/issues/252))


## 5.0.31 (2017-05-31)

### Features

 - Add option to not turn wireless relay on or off at startup

### Bugfixes

 - Fix inability to save SHT sensor options ([#251](https://github.com/kizniche/mycodo/issues/251))
 - Fix inability to turn relay on if another relay is unconfigured ([#251](https://github.com/kizniche/mycodo/issues/251))


## 5.0.30 (2017-05-23)

### Bugfixes

 - Fix display of proper relay status if pin is 0


## 5.0.29 (2017-05-23)

### Features

 - Relay and Timer page style improvements

### Bugfixes

 - Add influxdb query generator with input checks


## 5.0.28 (2017-05-23)

### Features

  - Add support for Atlas Scientific pH Sensor ([#238](https://github.com/kizniche/mycodo/issues/238))
  - Add support for calibrating the Atlas Scientific pH sensor
  - Add UART support for Atlas Scientific PT-1000 sensor
  - Update Korean translations
  - Add measurement retries upon CRC fail for AM2315 sensor ([#246](https://github.com/kizniche/mycodo/issues/246))
  - Add page error handler that provides full traceback when the Web UI crashes
  - Display live pH measurements during pH sensor calibration
  - Add ability to clear calibration data from Atlas Scientific pH sensors
  - Add sensor option to calibrate Atlas Scientific pH sensor with the temperature from another sensor before measuring pH
  - Add 433MHz wireless transmitter/receiver support for relay actuation ([#88](https://github.com/kizniche/mycodo/issues/88), [#245](https://github.com/kizniche/mycodo/issues/245))

### Bugfixes

  - Fix saving of proper start time during timer creation ([#248](https://github.com/kizniche/mycodo/issues/248))
  - Fix unicode error when generating relay usage reports


## 5.0.27 (2017-04-12)

### Bugfixes

  - Fix issue with old database entries and new graph page parsing
  - Revert to old relay form submission method (ajax method broken)


## 5.0.26 (2017-04-12)

### Bugfixes

  - Fix critical issue with upgrade script


## 5.0.25 (2017-04-12)

### Bugfixes

  - Fix setting custom graph colors


## 5.0.24 (2017-04-12)

### Features

  - Add toastr and ajax support for submitting forms without refreshing the page (currently only used with relay On/Off/Duration buttons) ([#70](https://github.com/kizniche/mycodo/issues/70))

### Bugfixes

  - Fix issue with changing ownership of SSL certificates during install ([#240](https://github.com/kizniche/mycodo/issues/240))
  - Fix PID Output not appearing when adding new graph (modifying graph works)
  - Remove ineffective upgrade reversion script (reversion was risky)


## 5.0.23 (2017-04-10)

### Features

  - Add PID Output as a graph display option (useful for tuning PID controllers)

### Bugfixes

  - Fix display of unicode characters ([#237](https://github.com/kizniche/mycodo/issues/237))


## 5.0.22 (2017-04-08)

### Features

  - Add sensor conditional: emailing of photo or video (video only supported by picamera library at the moment) ([#226](https://github.com/kizniche/mycodo/issues/226))

### Bugfixes

  - Fix inability to display Sensor page if unable to detect DS18B20 sensors ([#236](https://github.com/kizniche/mycodo/issues/236))
  - Fix inability to disable relay during camera capture
  - Fix SSL generation script and strengthen from 2048 bit to 4096 bit RSA ([#234](https://github.com/kizniche/mycodo/issues/234))

### Miscellaneous

  - New cleaner Timer page style


## 5.0.21 (2017-04-02)

### Bugfixes

  - Fix BMP280 sensor module initialization ([#233](https://github.com/kizniche/mycodo/issues/233))
  - Fix saving and display of PID and Relay values on LCDs


## 5.0.20 (2017-04-02)

### Bugfixes

  - Fix BMP280 sensor module initialization
  - Fix saving and display of PID and Relay values on LCDs
  - Fix inability to select certain measurements for a sensor under the PID options


## 5.0.19 (2017-04-02)

### Bugfixes

  - Fix BMP280 sensor I<sup>2</sup>C address options ([#233](https://github.com/kizniche/mycodo/issues/233))


## 5.0.18 (2017-04-01)

### Features

  - Add BMP280 I2C temperature and pressure sensor ([#233](https://github.com/kizniche/mycodo/issues/233))


## 5.0.17 (2017-03-31)

### Bugfixes

  - Fix issue with graph page crashing when non-existent sensor referenced ([#232](https://github.com/kizniche/mycodo/issues/232))


## 5.0.16 (2017-03-30)

### Features

  - New Mycodo Manual rendered in markdown, html, pdf, and plain text

### Bugfixes

  - Fix BME280 sensor module to include calibration code (fixes "stuck" measurements)
  - Fix issue with graph page crashing when non-existent sensor referenced ([#231](https://github.com/kizniche/mycodo/issues/231))


## 5.0.15 (2017-03-28)

### Bugfixes

  - Fix issue with graph page errors when creating a graph with PIDs or Relays
  - Fix sensor conditional measurement selections ([#230](https://github.com/kizniche/mycodo/issues/230))
  - Fix inability to stream video from a Pi camera ([#228](https://github.com/kizniche/mycodo/issues/228))
  - Fix inability to delete LCD ([#229](https://github.com/kizniche/mycodo/issues/229))
  - Fix measurements export
  - Fix display of BMP and BH1750 sensor measurements in sensor lists (graphs/export)

### Miscellaneous

  - Better exception-handling (clean up logging of influxdb measurement errors)


## 5.0.14 (2017-03-25)

### Features

  - Add BH1750 I2C light sensor ([#224](https://github.com/kizniche/mycodo/issues/224))

### Bugfixes

  - Change default opencv values for new cameras ([#225](https://github.com/kizniche/mycodo/issues/225))
  - Fix relays not recording proper ON duration (which causes other issues) ([#223](https://github.com/kizniche/mycodo/issues/223))
  - Fix new graphs occupying 100% width (12/12 columns)


## 5.0.13 (2017-03-24)

### Bugfixes

  - Fix issue with adding/deleting relays
  - Fix inability to have multiple graphs appear on the same row
  - Fix UnicodeEncodeError when using translations
  - Fix BME280 sensor pressure/altitude


## 5.0.12 (2017-03-23)

### Bugfixes

  - Fix frontend and backend issues with conditionals


## 5.0.11 (2017-03-22)

### Bugfixes

  - Fix alembic database upgrade error (hopefully)


## 5.0.10 (2017-03-22)

### Bugfixes

  - Fix photos being taken uncontrollably when a time-lapse is active


## 5.0.9 (2017-03-22)

### Bugfixes

  - Update geocoder to 1.21.0 to attempt to resolve issue
  - Fix creation of alembic version number in database of new install
  - Add suffixes to distinguish Object from Die temperatures of TMP006 sensor on Live page
  - Fix reference to pybabel in virtualenv


## 5.0.8 (2017-03-22)

### Features

  - Add option to hide tooltips

### Bugfixes

  - Add alembic upgrade check as a part of flask app startup
  - Fix reference to alembic for database upgrades
  - Fix photos being taken uncontrollably when a time-lapse is active
  - Show edge measurements as vertical bars instead of lines on graphs
  - Fix default image width/height when adding cameras
  - Prevent attempting to setup a relay at startup if the GPIO pin is < 1
  - Add coverage where DHT22 sensor could be power cycled to fix an inability to acquire measurements
  - Display the device name next to each custom graph color
  - Fix encoding error when collecting anonymous statistics ([#216](https://github.com/kizniche/mycodo/issues/216))

### Miscellaneous

  - Update Influxdb to version 1.2.2
  - UI style improvements


## 5.0.7 (2017-03-19)

### Bugfixes

  - Fix pybabel reference during install/upgrade ([#212](https://github.com/kizniche/mycodo/issues/212))


## 5.0.6 (2017-03-19)

### Bugfixes

  -  Fix edge detection conditional statements ([#214](https://github.com/kizniche/mycodo/issues/214))
  -  Fix identification and conversion of dewpoint on live page ([#215](https://github.com/kizniche/mycodo/issues/215))


## 5.0.5 (2017-03-18)

### Bugfixes

  - Fix issue with timers not actuating relays ([#213](https://github.com/kizniche/mycodo/issues/213))


## 5.0.4 (2017-03-18)

### Bugfixes

  - Fix issues with saving LCD options ([#211](https://github.com/kizniche/mycodo/issues/211))


## 5.0.0 (2017-03-18)

### Bugfixes

  - Fixes inability of relay conditionals to operate ([#209](https://github.com/kizniche/mycodo/issues/209), [#210](https://github.com/kizniche/mycodo/issues/210))
  - Fix issue with user creation/deletion in web UI
  - Fix influxdb being unreachable directly after package install

### Features

  - Complete Spanish translation
  - Add auto-generation of relay usage/cost reports on a daily, weekly, or monthly schedule
  - Add ability to check daemon health (mycodo_client.py --checkdaemon)
  - Add sensor conditional actions: Activate/Deactivate PID, Email Photo, Email Video
  - Add PID option: maximum allowable sensor measurement age (to allow the PID controller to manipulate relays, the sensor measurement must have occurred in the past x seconds)
  - Add PID option: minimum off duration for lower/raise relay (protects devices that require a minimum off period by preventing power cycling from occurring too quickly)
  - Add new sensor: Free Disk Space (of a set path)
  - Add new sensor: Mycodo Daemon RAM Usage (used for testing)
  - Add ability to use multiple camera configurations (multiple cameras)
  - Add OpenCV camera library to allow use of USB cameras ([#193](https://github.com/kizniche/mycodo/issues/193))
  - Automatically detect DS18B20 sensors in sensor configuration
  - Add ability to create custom user roles
  - Add new user roles: Editor and Monitor ([#46](https://github.com/kizniche/mycodo/issues/46))

### Miscellaneous

  - Mobile display improvements
  - Improve content and accessibility of help documentation
  - Redesign navigation menu (including glyphs from bootstrap and fontawesome)
  - Move to using a Python virtual environment ([#203](https://github.com/kizniche/mycodo/issues/203))
  - Refactor the relay/sensor conditional management system
  - User names are no longer case-sensitive
  - Switch to using Flask-Login
  - Switch to using flask_wtf.FlaskForm (from using deprecated flask_wtf.Form)
  - Update web interface style and layout
  - Update influxdb to 1.2.1
  - Update Flask WTF to 0.14.2
  - Move from using sqlalchemy to flask sqlalchemy
  - Restructure database ([#115](https://github.com/kizniche/mycodo/issues/115), [#122](https://github.com/kizniche/mycodo/issues/122))


## 4.2.0 (2017-03-16)

### Features

  - Add ability to turn a relay on for a specific duration of time
  - Update style of Timer and Relay pages (mobile-compatibility)


## 4.1.16 (2017-02-05)

### Bugfixes

  - Revert back to influxdb 1.1.1 to fix LCD time display ([#7877](https://github.com/influxdata/influxdb/issues/7877) will fix, when released)
  - Fix influxdb not restarting after a new version is installed
  - Fix issue with relay conditionals being triggered upon shutdown
  - Fix asynchronous graph to use local timezone rather than UTC ([#185](https://github.com/kizniche/mycodo/issues/185))

### Miscellaneous

  - Remove archived versions of Mycodo (Mycodo/old) during upgrade (saves space during backup)


## 4.1.15 (2017-01-31)

### Bugfixes

  - Fix LCD KeyError from missing measurement unit for durations_sec


## 4.1.14 (2017-01-30)

### Bugfixes

  - Fix DHT11 sensor module ([#176](https://github.com/kizniche/mycodo/issues/176))

### Miscellaneous

  - Update influxdb to 1.2.0


## 4.1.13 (2017-01-30)

### Bugfixes

  - Fix DHT11 sensor module ([#176](https://github.com/kizniche/mycodo/issues/176))


## 4.1.12 (2017-01-30)

### Bugfixes

  - Fix PID controller crash


## 4.1.11 (2017-01-30)

This is a small update, mainly to fix the install script. It also *should* fix the DHT11 sensor module from stopping at the first bad checksum.

### Bugfixes

  - Fix DHT11 sensor module, removing exception preventing acquisition of future measurements ([#176](https://github.com/kizniche/mycodo/issues/176))
  - Fix setup.sh install script by adding git as a dependency ([#183](https://github.com/kizniche/mycodo/issues/183))
  - Fix initialization script executed during install and upgrade


## 4.1.10 (2017-01-29)

### Bugfixes

  - Fix PID variable initializations
  - Fix KeyError in controller_lcd.py
  - Fix camera termination bug ([#178](https://github.com/kizniche/mycodo/issues/178))
  - Fix inability to pause/hold/resume PID controllers

### Miscellaneous

  - Add help text for conditional statements to relay page ([#181](https://github.com/kizniche/mycodo/issues/181))


## 4.1.9 (2017-01-27)

This update fixes two major bugs: Sometimes admin users not being created properly from the web UI and the daemon not being set to automatically start during install.

This update also fixes an even more severe bug affecting the database upgrade system. If you installed a system before this upgrade, you are probably affected. This release will display a message indicating if your database has an issue. Deleting ~/Mycodo/databases/mycodo.db and restarting the web server (or reboot) will regenerate the database.

If your daemon doesn't automatically start because you installed it with a botched previous version, issue the following commands to add it to systemctl's autostart:

***Important***: Make sure you rename 'user' below to your actual user where you installed Mycodo, and make sure the Mycodo install directory is correct and points to the correct mycodo.service file.

```
sudo service mycodo stop
sudo systemctl disable mycodo.service
sudo rm -rf /etc/systemd/system/mycodo.service
sudo systemctl enable /home/user/Mycodo/install/mycodo.service
sudo service mycodo start
```

### Features

  - Add check for problematic database and notify user how to fix it
  - Add ability to define the colors of lines on general graphs ([#161](https://github.com/kizniche/mycodo/issues/161))

### Bugfixes

  - Update install instructions to correct downloading the latest release tarball
  - Fix for database upgrade bug that has been plaguing Mycodo for the past few releases
  - Fix incorrect displaying of graphs with relay or PID data
  - Fix relay turning off when saving relay settings and GPIO pin doesn't change
  - Fix bug that crashes the daemon if the user database is empty
  - Fix Spanish translation file errors
  - Fix mycodo daemon not automatically starting after install
  - Fix inability to create admin user from the web interface
  - Fix inability to delete methods
  - Fix Atlas PT100 sensor module 'invalid literal for float()' error
  - Fix camera termination bug ([#178](https://github.com/kizniche/mycodo/issues/178))

Miscellaneous

  - Add new theme: Sun


## 4.1.8 (2017-01-21)

### Bugfixes

  - Actually fix the upgrade system (mycodo_wrapper)
  - Fix bug in DHT22 sensor module preventing measurements
  - Fix inability to show latest time-lapse image on the camera page (images are still being captured)

### Miscellaneous

  - Update Spanish translations


## 4.1.7 (2017-01-19)

### Bugfixes

  - Fix upgrade system (mycodo_wrapper). This may have broke the upgrade system (if so, use the manual method in the README)
  - Fix time-lapses not resuming after an upgrade
  - Fix calculation of total 1-month relay usage and cost
  - Fix (and modify) the logging behavior in modules
  - Fix K30 sensor module returning None as a measurement value
  - Fix gpiod being added to crontab during install from setup.sh ([#174](https://github.com/kizniche/mycodo/issues/174))


## 4.1.6 (2017-01-17)

### Features

  - Add ability to export selected measurement data (in CSV format) from a date/time span

### Bugfixes

  - Fix issue with setup.sh when the version of wget<1.16 ([#173](https://github.com/kizniche/mycodo/issues/173))
  - Fix error calculating rely usage when it's currently the billing day of the month

### Miscellaneous

  - Remove Sensor Logs (Tools/Sensor Logs). The addition of the measurement export feature in this release deprecates Sensor Logs. Note that by the very nature of how the Sensor Log controllers were designed, there was a high probability of missing measurements. The new measurement export feature ensures all measurements are exported.
  - Add more translatable text
  - Add password repeat input when creating new admin user


## 4.1.5 (2017-01-14)

### Bugfixes

  - Fix DHT11 sensor module not returning values ([#171](https://github.com/kizniche/mycodo/issues/171))
  - Fix HTU21D sensor module not returning values ([#172](https://github.com/kizniche/mycodo/issues/172))


## 4.1.4 (2017-01-13)

This release introduces a new method for upgrading Mycodo to the latest version. Upgrades will now be performed from github releases instead of commits, which should prevent unintended upgrades to the public, facilitate bug-tracking, and enable easier management of a changelog.

### Performance

  - Add ability to hold, pause and resume PID controllers
  - Add ability to modify PID controller parameters while active, held, or paused
  - New method of processing data on live graphs that is more accurate and reduced bandwidth
  - Install numpy binary from apt instead of compiling with pip

### Features

  - Add ability to set the language of the web user interface ([#167](https://github.com/kizniche/mycodo/issues/167))
  - Add Spanish language translation
  - New upgrade system to perform upgrades from github releases instead of commits
  - Allow symbols to be used in a user password ([#76](https://github.com/kizniche/mycodo/issues/76))
  - Introduce changelog (CHANGELOG.md)

### Bugfixes

  - Fix inability to update long-duration relay times on live graphs
  - Fix dew point being incorrectly inserted into the database
  - Fix inability to start video stream ([#155](https://github.com/kizniche/mycodo/issues/155))
  - Fix SHT1x7x sensor module not returning values ([#159](https://github.com/kizniche/mycodo/issues/159))

### Miscellaneous

  - Add more software tests
  - Update Flask to v0.12
  - Update InfluxDB to v1.1.1
  - Update factory_boy to v2.8.1
  - Update sht_sensor to v16.12.1
  - Move install files to Mycodo/install


## 4.0.26 (2016-11-23)

### Features

  - Add more I2C LCD address options (again)
  - Add Fahrenheit conversion for temperatures on /live page
  - Add github issue template ([#150](https://github.com/kizniche/mycodo/issues/150) [#151](https://github.com/kizniche/Mycodo/pull/151))
  - Add information to the README about performing manual backup/restore
  - Add universal sensor tests

### Bugfixes

  - Fix code warnings and errors
  - Add exceptions, logging, and docstrings


## 4.0.25 (2016-11-13)

### Features

  - New create admin user page if no admin user exists
  - Add support for [Chirp soil moisture sensor](https://wemakethings.net/chirp/)
  - Add more I2C LCD address options
  - Add endpoint tests
  - Add use of [Travis CI](https://travis-ci.org/) and [Codacy](https://www.codacy.com/)

### Bugfixes

  - Fix controller crash when using a 20x4 LCD ([#136](https://github.com/kizniche/mycodo/issues/136))
  - Add short sleep() to login to reduce chance of brute-force success
  - Fix code warnings and errors


## 4.0.24 (2016-10-26)

### Features

  - Setup flask app using new create_app() factory
  - Create application factory and moved view implementation into a general blueprint ([#129](https://github.com/kizniche/mycodo/issues/129) [#132](https://github.com/kizniche/Mycodo/pull/132) [#142](https://github.com/kizniche/Mycodo/pull/142))
  - Add initial fixture tests


## 4.0.23 (2016-10-18)

### Performance

  - Improve time-lapse capture method

### Features

  - Add BME280 sensor
  - Create basic tests for flask app ([#112](https://github.com/kizniche/mycodo/issues/122))
  - Relocated Flask UI into its own package ([#116](https://github.com/kizniche/Mycodo/pull/116))
  - Add DB session fixtures; create model factories
  - Add logging of relay durations that are turned on and off, without a known duration
  - Add ability to define power billing cycle day, AC voltage, cost per kWh, and currency unit for relay usage statistics
  - Add more Themes
  - Add hostname to UI page title

### Bugfixes

  - Fix relay conditionals when relays turn on for durations of time ([#123](https://github.com/kizniche/mycodo/issues/123))
  - Exclude photo/video directories from being backed up during upgrade
  - Removed unused imports
  - Changed print statements to logging statements
  - Fix inability to save sensor settings ([#120](https://github.com/kizniche/mycodo/issues/120) [#134](https://github.com/kizniche/mycodo/issues/134))<|MERGE_RESOLUTION|>--- conflicted
+++ resolved
@@ -1,6 +1,3 @@
-<<<<<<< HEAD
-## 6.4.7 (2018-12-08)
-=======
 ## 7.0.0 (2018-12-08)
 
 The Mycodo 7.0 introduces many redesigned systems, including measurements/units, conversions, conditionals, and more (see full list, below). The remnants of Conditionals have been moved to a new controller, called Triggers, which executes actions in response to event triggers (such as time-based events, Output changes, sunrises/sunsets, etc.). The new Conditional system incorporates a powerful way of developing complex conditional statements. See ([#493](https://github.com/kizniche/mycodo/issues/493)) for more information. Since earlier version are not compatible with 7.x, all 6.x users will have to perform a fresh install or delete their settings database. An option will be presented on the upgrade page to delete the database and perform an upgrade.
@@ -37,8 +34,7 @@
  - Add User Role: Kiosk
 
 
-## 6.4.6 (2018-12-08)
->>>>>>> 4dea7bab
+## 6.4.7 (2018-12-08)
 
 This is the final release of version 6.x. Upgrading to 7.x will require a database wipe. This will be an option presented in the Mycodo upgrade page. If you do not want to lose your Mycodo data (settings AND measurement data), do not upgrade to 7.x.
 
