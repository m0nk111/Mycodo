--- conflicted
+++ resolved
@@ -121,11 +121,7 @@
         flash_form_errors(form_add)
         return
 
-<<<<<<< HEAD
-    flash_success_errors(error, action, url_for('routes_page.page_graph'))
-=======
     flash_success_errors(error, action, url_for('page_routes.page_dashboard'))
->>>>>>> 3dfd1f1f
 
 
 def graph_mod(form_mod_graph, request_form):
@@ -303,11 +299,7 @@
         except sqlalchemy.exc.IntegrityError as except_msg:
             error.append(except_msg)
 
-<<<<<<< HEAD
-    flash_success_errors(error, action, url_for('routes_page.page_graph'))
-=======
     flash_success_errors(error, action, url_for('page_routes.page_dashboard'))
->>>>>>> 3dfd1f1f
 
 
 def graph_del(form_del_graph):
@@ -325,11 +317,7 @@
         db.session.commit()
     except Exception as except_msg:
         error.append(except_msg)
-<<<<<<< HEAD
-    flash_success_errors(error, action, url_for('routes_page.page_graph'))
-=======
     flash_success_errors(error, action, url_for('page_routes.page_dashboard'))
->>>>>>> 3dfd1f1f
 
 
 
@@ -349,8 +337,4 @@
             error.append(reord_list)
     except Exception as except_msg:
         error.append(except_msg)
-<<<<<<< HEAD
-    flash_success_errors(error, action, url_for('routes_page.page_graph'))
-=======
-    flash_success_errors(error, action, url_for('page_routes.page_dashboard'))
->>>>>>> 3dfd1f1f
+    flash_success_errors(error, action, url_for('page_routes.page_dashboard'))