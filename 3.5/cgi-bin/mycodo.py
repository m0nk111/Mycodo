#!/usr/bin/python
# -*- coding: utf-8 -*-
#
#  mycodo.py - The Mycodo deamon performs all crucial back-end tasks in
#              the system.
#
#  Copyright (C) 2015  Kyle T. Gabriel
#
#  This file is part of Mycodo
#
#  Mycodo is free software: you can redistribute it and/or modify
#  it under the terms of the GNU General Public License as published by
#  the Free Software Foundation, either version 3 of the License, or
#  (at your option) any later version.
#
#  Mycodo is distributed in the hope that it will be useful,
#  but WITHOUT ANY WARRANTY; without even the implied warranty of
#  MERCHANTABILITY or FITNESS FOR A PARTICULAR PURPOSE. See the
#  GNU General Public License for more details.
#
#  You should have received a copy of the GNU General Public License
#  along with Mycodo. If not, see <http://www.gnu.org/licenses/>.
#
#  Contact at kylegabriel.com

#### Install Directory ####
install_directory = "/var/www/mycodo"

# Mycodo modules
import mycodoGraph
import mycodoLog
from mycodoPID import PID

# Other modules
import Adafruit_DHT
import Adafruit_BMP.BMP085 as BMP085
import datetime
import fcntl
import getopt
import logging
import os
import re
import rpyc
import RPi.GPIO as GPIO
import serial
import shutil
import smtplib
import socket
import sqlite3
import subprocess
import smbus
import sys
import threading
import time
import traceback
import uuid
from array import *
from email.mime.text import MIMEText
from lockfile import LockFile
from rpyc.utils.server import ThreadedServer
from tentacle_pi.AM2315 import AM2315

mycodo_database = os.path.join(install_directory, "/config/mycodo.db") # SQLite database
image_path = os.path.join(install_directory, "/images") # Where generated graphs are stored
log_path = os.path.join(install_directory, "/log") # Where generated logs are stored

# Daemon log on tempfs
daemon_log_file_tmp = os.path.join(log_path, "/daemon-tmp.log")

logging.basicConfig(
    filename = daemon_log_file_tmp,
    level = logging.INFO,
    format = '%(asctime)s [%(levelname)s] %(message)s')

# Where lockfiles are stored for certain processes
lock_directory = "/var/lock/mycodo"
sql_lock_path = os.path.join(lock_directory, "/config")
daemon_lock_path = os.path.join(lock_directory, "/daemon")
sensor_t_lock_path = os.path.join(lock_directory, "/sensor-t")
sensor_ht_lock_path = os.path.join(lock_directory, "/sensor-ht")
sensor_co2_lock_path = os.path.join(lock_directory, "/sensor-co2")
sensor_press_lock_path = os.path.join(lock_directory, "/sensor-press")

# Logs that are on the tempfs
daemon_log_file_tmp = os.path.join(log_path, "/daemon-tmp.log")
sensor_t_log_file_tmp = os.path.join(log_path, "/sensor-t-tmp.log")
sensor_ht_log_file_tmp = os.path.join(log_path, "/sensor-ht-tmp.log")
sensor_co2_log_file_tmp = os.path.join(log_path, "/sensor-co2-tmp.log")
sensor_press_log_file_tmp = os.path.join(log_path, "/sensor-press-tmp.log")
relay_log_file_tmp = os.path.join(log_path, "/relay-tmp.log")

# PID Restarting
pid_number = None
pid_t_temp_down = 0
pid_t_temp_up = 0
pid_ht_temp_down = 0
pid_ht_temp_up = 0
pid_ht_hum_down = 0
pid_ht_hum_up = 0
pid_co2_down = 0
pid_co2_up = 0
pid_press_temp_down = 0
pid_press_temp_up = 0
pid_press_press_down = 0
pid_press_press_up = 0

# Miscellaneous
start_all_t_pids = None
stop_all_t_pids = None
start_all_ht_pids = None
stop_all_ht_pids = None
start_all_co2_pids = None
stop_all_co2_pids = None
camera_light = None
server = None
client_que = '0'
client_var = None

last_t_reading = 0
last_ht_reading = 0
last_co2_reading = 0
last_press_reading = 0

pause_daemon = 0
pause_daemon_confirm = 0

on_duration_timer = []
on_duration_seconds = []


# Threaded server that receives commands from mycodo-client.py
class ComServer(rpyc.Service):
    def exposed_ChangeRelay(self, relay, state):
        if state == 1:
            logging.info("[Client command] Changing Relay %s (%s) to HIGH", relay, relay_name[relay-1])
            relay_onoff(int(relay), 'on')
        elif state == 0:
            logging.info("[Client command] Changing Relay %s (%s) to LOW", relay, relay_name[relay-1])
            relay_onoff(int(relay), 'off')
        else:
            logging.info("[Client command] Turning Relay %s (%s) On for %s seconds", relay, relay_name[relay-1], state)
            rod = threading.Thread(target = relay_on_duration,
                args = (int(relay), int(state), 0, relay_trigger, relay_pin,))
            rod.start()
        return 1

    def exposed_GenerateGraph(self, theme, graph_type, graph_id, graph_span, time_from, time_to, width):
        # Calculate the size of /var/tmp
        folder_path = '/var/tmp'
        total_tmp_folder_size = 0
        for dirpath, dirnames, filenames in os.walk(folder_path):
            for f in filenames:
                fp = os.path.join(dirpath, f)
                total_tmp_folder_size += os.path.getsize(fp)
        # Delete /var/tmp/* if the folder size is greater than 20 MB
        if total_tmp_folder_size > 20000000:
            logging.debug("[Cleanup] /var/tmp size = %s bytes > 20000000 bytes (20 MB). Cleaning up free space.", total_tmp_folder_size)
            folder = '/var/tmp'
            for the_file in os.listdir(folder):
                file_path = os.path.join(folder, the_file)
                try:
                    if os.path.isfile(file_path):
                        os.unlink(file_path)
                    elif os.path.isdir(file_path): shutil.rmtree(file_path)
                except Exception, error:
                    logging.warning("[Cleanup] Error: %s", error)
            time.sleep(0.1)

        conn = sqlite3.connect(mycodo_database)
        cur = conn.cursor()
        cur.execute('SELECT Combined_Temp_Min, Combined_Temp_Max, Combined_Temp_Tics, Combined_Temp_Mtics, Combined_Temp_Relays_Up, Combined_Temp_Relays_Down, Combined_Temp_Relays_Min, Combined_Temp_Relays_Max, Combined_Temp_Relays_Tics, Combined_Temp_Relays_Mtics, Combined_Hum_Min, Combined_Hum_Max, Combined_Hum_Tics, Combined_Hum_Mtics, Combined_Hum_Relays_Up, Combined_Hum_Relays_Down, Combined_Hum_Relays_Min, Combined_Hum_Relays_Max, Combined_Hum_Relays_Tics, Combined_Hum_Relays_Mtics, Combined_Co2_Min, Combined_Co2_Max, Combined_Co2_Tics, Combined_Co2_Mtics, Combined_Co2_Relays_Up, Combined_Co2_Relays_Down, Combined_Co2_Relays_Min, Combined_Co2_Relays_Max, Combined_Co2_Relays_Tics, Combined_Co2_Relays_Mtics, Combined_Press_Min, Combined_Press_Max, Combined_Press_Tics, Combined_Press_Mtics, Combined_Press_Relays_Up, Combined_Press_Relays_Down, Combined_Press_Relays_Min, Combined_Press_Relays_Max, Combined_Press_Relays_Tics, Combined_Press_Relays_Mtics FROM CustomGraph')
        for row in cur:
            combined_temp_min = row[0]
            combined_temp_max = row[1]
            combined_temp_tics = row[2]
            combined_temp_mtics = row[3]
            combined_temp_relays_up = row[4]
            combined_temp_relays_down = row[5]
            combined_temp_relays_min = row[6]
            combined_temp_relays_max = row[7]
            combined_temp_relays_tics = row[8]
            combined_temp_relays_mtics = row[9]
            combined_hum_min = row[10]
            combined_hum_max = row[11]
            combined_hum_tics = row[12]
            combined_hum_mtics = row[13]
            combined_hum_relays_up = row[14]
            combined_hum_relays_down = row[15]
            combined_hum_relays_min = row[16]
            combined_hum_relays_max = row[17]
            combined_hum_relays_tics = row[18]
            combined_hum_relays_mtics = row[19]
            combined_co2_min = row[20]
            combined_co2_max = row[21]
            combined_co2_tics = row[22]
            combined_co2_mtics = row[23]
            combined_co2_relays_up = row[24]
            combined_co2_relays_down = row[25]
            combined_co2_relays_min = row[26]
            combined_co2_relays_max = row[27]
            combined_co2_relays_tics = row[28]
            combined_co2_relays_mtics = row[29]
            combined_press_min = row[30]
            combined_press_max = row[31]
            combined_press_tics = row[32]
            combined_press_mtics = row[33]
            combined_press_relays_up = row[34]
            combined_press_relays_down = row[35]
            combined_press_relays_min = row[36]
            combined_press_relays_max = row[37]
            combined_press_relays_tics = row[38]
            combined_press_relays_mtics = row[39]

        combined_temp_relays_up_list = [int(x) for x in combined_temp_relays_up.split(',')]
        combined_temp_relays_down_list = [int(x) for x in combined_temp_relays_down.split(',')]
        combined_hum_relays_up_list = [int(x) for x in combined_hum_relays_up.split(',')]
        combined_hum_relays_down_list = [int(x) for x in combined_hum_relays_down.split(',')]
        combined_co2_relays_up_list = [int(x) for x in combined_co2_relays_up.split(',')]
        combined_co2_relays_down_list = [int(x) for x in combined_co2_relays_down.split(',')]
        combined_press_relays_up_list = [int(x) for x in combined_press_relays_up.split(',')]
        combined_press_relays_down_list = [int(x) for x in combined_press_relays_down.split(',')]

        logging.info("[Client command] Generate Graph: %s %s %s %s %s %s %s", theme, graph_type, graph_span, graph_id, time_from, time_to, width)
        mycodoGraph.generate_graph(theme, graph_type, graph_span, graph_id, sensor_t_name, sensor_t_graph, sensor_t_period, sensor_t_yaxis_relay_min, sensor_t_yaxis_relay_max, sensor_t_yaxis_relay_tics, sensor_t_yaxis_relay_mtics, sensor_t_yaxis_temp_min, sensor_t_yaxis_temp_max, sensor_t_yaxis_temp_tics, sensor_t_yaxis_temp_mtics, sensor_t_temp_relays_up_list, sensor_t_temp_relays_down_list, pid_t_temp_relay_high, pid_t_temp_relay_low, sensor_ht_name, sensor_ht_graph, sensor_ht_period, sensor_ht_yaxis_relay_min, sensor_ht_yaxis_relay_max, sensor_ht_yaxis_relay_tics, sensor_ht_yaxis_relay_mtics, sensor_ht_yaxis_temp_min, sensor_ht_yaxis_temp_max, sensor_ht_yaxis_temp_tics, sensor_ht_yaxis_temp_mtics, sensor_ht_yaxis_hum_min, sensor_ht_yaxis_hum_max, sensor_ht_yaxis_hum_tics, sensor_ht_yaxis_hum_mtics, sensor_ht_temp_relays_up_list, sensor_ht_temp_relays_down_list, sensor_ht_hum_relays_up_list, sensor_ht_hum_relays_down_list, pid_ht_temp_relay_high, pid_ht_temp_relay_low, pid_ht_hum_relay_high, pid_ht_hum_relay_low, sensor_co2_name, sensor_co2_graph, sensor_co2_period, sensor_co2_yaxis_relay_min, sensor_co2_yaxis_relay_max, sensor_co2_yaxis_relay_tics, sensor_co2_yaxis_relay_mtics, sensor_co2_yaxis_co2_min, sensor_co2_yaxis_co2_max, sensor_co2_yaxis_co2_tics, sensor_co2_yaxis_co2_mtics, sensor_co2_relays_up_list, sensor_co2_relays_down_list, pid_co2_relay_high, pid_co2_relay_low, sensor_press_name, sensor_press_graph, sensor_press_period, sensor_press_yaxis_relay_min, sensor_press_yaxis_relay_max, sensor_press_yaxis_relay_tics, sensor_press_yaxis_relay_mtics, sensor_press_yaxis_temp_min, sensor_press_yaxis_temp_max, sensor_press_yaxis_temp_tics, sensor_press_yaxis_temp_mtics, sensor_press_yaxis_press_min, sensor_press_yaxis_press_max, sensor_press_yaxis_press_tics, sensor_press_yaxis_press_mtics, sensor_press_temp_relays_up_list, sensor_press_temp_relays_down_list, sensor_press_press_relays_up_list, sensor_press_press_relays_down_list, pid_press_temp_relay_high, pid_press_temp_relay_low, pid_press_press_relay_high, pid_press_press_relay_low, relay_name, relay_pin, time_from, time_to, width, combined_temp_min, combined_temp_max, combined_temp_tics, combined_temp_mtics, combined_temp_relays_up, combined_temp_relays_down, combined_temp_relays_min, combined_temp_relays_max, combined_temp_relays_tics, combined_temp_relays_mtics, combined_hum_min, combined_hum_max, combined_hum_tics, combined_hum_mtics, combined_hum_relays_up, combined_hum_relays_down, combined_hum_relays_min, combined_hum_relays_max, combined_hum_relays_tics, combined_hum_relays_mtics, combined_co2_min, combined_co2_max, combined_co2_tics, combined_co2_mtics, combined_co2_relays_up, combined_co2_relays_down, combined_co2_relays_min, combined_co2_relays_max, combined_co2_relays_tics, combined_co2_relays_mtics, combined_press_min, combined_press_max, combined_press_tics, combined_press_mtics, combined_press_relays_up, combined_press_relays_down, combined_press_relays_min, combined_press_relays_max, combined_press_relays_tics, combined_press_relays_mtics, combined_temp_relays_up_list, combined_temp_relays_down_list, combined_hum_relays_up_list, combined_hum_relays_down_list, combined_co2_relays_up_list, combined_co2_relays_down_list, combined_press_relays_up_list, combined_press_relays_down_list)
        return 1

    def exposed_all_PID_restart(self, sensortype):
        global PID_change
        PID_change = 1
        logging.info("[Daemon] Commanding all %s PID controllers to restart", sensortype)
        if sensortype == 'T':
            global start_all_t_pids
            global stop_all_t_pids
            stop_all_t_pids = 1
            for i in range(0, len(sensor_t_id)):
                if pid_t_temp_or[i] == 0:
                    while pid_t_temp_alive[i] == 0:
                        time.sleep(0.1)
            time.sleep(0.25)
            read_sql()
            logging.info("[Daemon] Commanding all T PID controllers to start")
            time.sleep(0.25)
            start_all_t_pids = 1
        elif sensortype == 'HT':
            global start_all_ht_pids
            global stop_all_ht_pids
            stop_all_ht_pids = 1
            for i in range(0, len(sensor_ht_id)):
                if pid_ht_temp_or[i] == 0:
                    while pid_ht_temp_alive[i] == 0:
                        time.sleep(0.1)
            for i in range(0, len(sensor_ht_id)):
                if pid_ht_hum_or[i] == 0:
                    while pid_ht_hum_alive[i] == 0:
                        time.sleep(0.1)
            read_sql()
            logging.info("[Daemon] Commanding all HT PID controllers to start")
            start_all_ht_pids = 1
        elif sensortype == 'CO2':
            global start_all_co2_pids
            global stop_all_co2_pids
            stop_all_co2_pids = 1
            for i in range(0, len(sensor_co2_id)):
                if pid_co2_or[i] == 0:
                    while pid_co2_alive[i] == 0:
                        time.sleep(0.1)
            read_sql()
            logging.info("[Daemon] Commanding all CO2 PID controllers to start")
            start_all_co2_pids = 1
        elif sensortype == 'Press':
            global start_all_press_pids
            global stop_all_press_pids
            stop_all_press_pids = 1
            for i in range(0, len(sensor_press_id)):
                if pid_press_temp_or[i] == 0:
                    while pid_press_temp_alive[i] == 0:
                        time.sleep(0.1)
            for i in range(0, len(sensor_press_id)):
                if pid_press_press_or[i] == 0:
                    while pid_press_press_alive[i] == 0:
                        time.sleep(0.1)
            read_sql()
            logging.info("[Daemon] Commanding all Press PID controllers to start")
            start_all_press_pids = 1
        return 1

    def exposed_PID_restart(self, pidtype, number):
        global PID_change
        PID_change = 1
        PID_stop(pidtype, number)
        logging.info("[Client command] Reload SQLite database (Note: May cause interruption of sensor readings)")
        read_sql()
        PID_start(pidtype, number)
        return 1

    def exposed_PID_start(self, pidtype, number):
        global PID_change
        PID_change = 1
        PID_start(pidtype, number)
        return 1

    def exposed_PID_stop(self, pidtype, number):
        global PID_change
        PID_change = 1
        PID_stop(pidtype, number)
        return 1

    def exposed_ReadPressSensor(self, address, sensor):
        logging.info("[Client command] Read Press Sensor %s from I2C address %s", sensor, address)
        if sensor == 'BMP085-180':
            if address != 0:
<<<<<<< HEAD
                I2C_address = 0x70 + address // 10

=======
                I2C_address = 0x70 + (address / 10)
>>>>>>> 1b3f31d5
                if GPIO.RPI_REVISION == 2 or GPIO.RPI_REVISION == 3:
                    I2C_bus_number = 1
                else:
                    I2C_bus_number = 0
                bus = smbus.SMBus(I2C_bus_number)
                bus.write_byte(I2C_address, address % 10)
                time.sleep(0.1)
            press_sensor = BMP085.BMP085()
            tc = press_sensor.read_temperature()
            press = press_sensor.read_pressure()
            alt = press_sensor.read_altitude()
            sea_press = press_sensor.read_sealevel_pressure()
        else:
            return 'Invalid Sensor Name'
        return tc, press, alt, sea_press

    def exposed_ReadCO2Sensor(self, pin, sensor):
        logging.info("[Client command] Read CO2 Sensor %s from GPIO pin %s", sensor, pin)
        if sensor == 'K30':
            read_co2_sensor(sensor-1)
            return sensor_co2_read_co2
        else:
            return 'Invalid Sensor Name'

    def exposed_ReadHTSensor(self, pin, sensor):
        logging.info("[Client command] Read HT Sensor %s from GPIO/I2C address %s", sensor, pin)
        if sensor == 'DHT11': device = Adafruit_DHT.DHT11
        elif sensor == 'DHT22': device = Adafruit_DHT.DHT22
        elif sensor == 'AM2302': device = Adafruit_DHT.AM2302
        elif sensor == 'AM2315':
            device = 'AM2315'
        if device == Adafruit_DHT.DHT11 or device == Adafruit_DHT.DHT22 or device == Adafruit_DHT.AM2302:
            hum, tc = Adafruit_DHT.read_retry(device, pin)
        elif device == 'AM2315':
            if pin != 0:
<<<<<<< HEAD
                I2C_address = 0x70 + pin // 10

=======
                I2C_address = 0x70 + (pin / 10)
>>>>>>> 1b3f31d5
                if GPIO.RPI_REVISION == 2 or GPIO.RPI_REVISION == 3:
                    I2C_bus_number = 1
                else:
                    I2C_bus_number = 0
                bus = smbus.SMBus(I2C_bus_number)
                bus.write_byte(I2C_address, pin % 10)
                time.sleep(0.1)
            am = AM2315(0x5c,"/dev/i2c-1")
            tc, hum, crc_check = am.sense()
        else:
            return 'Invalid Sensor Name'
        return tc, hum

    def exposed_ReadTSensor(self, pin, device):
        logging.info("[Client command] Read T Sensor %s from GPIO pin %s", sensor, pin)
        if sensor == 'DS18B20':
            return read_t(0, device, pin)
        else:
            return 'Invalid Sensor Name'

    def exposed_SQLReload(self, relay):
        if relay != -1:
            logging.info("[Client command] Relay %s GPIO pin changed to %s, initialize and turn off", relay, relay_pin[relay])
            initialize_gpio(relay)
        logging.info("[Client command] Reload SQLite database (Note: May cause interruption of sensor readings)")
        read_sql()
        return 1

    def exposed_Status(self, var):
        logging.info("[Client command] Request status report")        
        return 1, globals().keys(), globals().values()

    def exposed_TestEmail(self, email_to):
        logging.info("[Client command] Send test email to %s", email_to)
        email(email_to, "This is a test of the Mycodo email notification system")
        return 1

    def exposed_Terminate(self, remoteCommand):
        global client_que
        client_que = 'TerminateServer'
        logging.info("[Client command] Shut down the daemon")
        mycodoLog.Concatenate_Logs()
        return 1


# Communication thread to receive client commands from mycodo-client.py
class ComThread(threading.Thread):
    def run(self):
        global server
        server = ThreadedServer(ComServer, port = 18812)
        server.start()


# Displays the program usage
def usage():
    print "mycodo.py: Daemon that reads sensors, writes logs, and operates"
    print "           relays to maintain set environmental conditions."
    print "           Run as root.\n"
    print "Usage:  mycodo.py [OPTION]...\n"
    print "Options:"
    print "    -h, --help"
    print "           Display this help and exit"
    print "    -l, --log level"
    print "           Set logging level: w < i < d (default: ""i"")"
    print "           Options:"
    print "           ""w"": warnings only"
    print "           ""i"": info and warnings"
    print "           ""d"": debug, info, and warnings"
    print "    -v, --verbose"
    print "           enables log output to the console\n"
    print "Examples: mycodo.py"
    print "          mycodo.py -l d"
    print "          mycodo.py -l w -v\n"


# Check for any command line options
def menu():
    global a
    a = 'silent'
    global b
    b = 'info'
    try:
        opts, args = getopt.getopt(sys.argv[1:], 'hl:v',
            ["help", "log", "verbose"])
    except getopt.GetoptError as err:
        print(err) # will print "option -a not recognized"
        usage()
        return 2
    for opt, arg in opts:
        if opt in ("-h", "--help"):
            usage()
            return 0
        elif opt in ("-l", "--log"):
            if arg == 'w': b = 'warning'
            elif arg == 'd': b = 'debug'
        elif opt in ("-v", "--verbose"):
            a = 'verbose'
        else:
            assert False, "Fail"
    return 1


#################################################
#                    Daemon                     #
#################################################

# Read sensors, modify relays based on sensor values, write sensor/relay
# logs, and receive/execute commands from mycodo-client.py
def daemon(output, log):
    global pid_t_temp_alive
    global pid_t_temp_down
    global pid_t_temp_up

    global pid_ht_temp_alive
    global pid_ht_temp_down
    global pid_ht_temp_up

    global pid_ht_hum_alive
    global pid_ht_hum_down
    global pid_ht_hum_up

    global pid_co2_alive
    global pid_co2_down
    global pid_co2_up

    global pid_press_temp_alive
    global pid_press_temp_down
    global pid_press_temp_up

    global pid_press_press_alive
    global pid_press_press_down
    global pid_press_press_up

    global pid_t_temp_active
    global pid_ht_temp_active
    global pid_ht_hum_active
    global pid_co2_active
    global pid_press_temp_active
    global pid_press_press_active

    pid_t_temp_active = []
    pid_ht_temp_active = []
    pid_ht_hum_active = []
    pid_co2_active = []
    pid_press_temp_active = []
    pid_press_press_active = []

    global start_all_t_pids
    global stop_all_t_pids
    global start_all_ht_pids
    global stop_all_ht_pids
    global start_all_co2_pids
    global stop_all_co2_pids
    global start_all_press_pids
    global stop_all_press_pids

    start_all_t_pids = 1
    stop_all_t_pids = 0
    start_all_ht_pids = 1
    stop_all_ht_pids = 0
    start_all_co2_pids = 1
    stop_all_co2_pids = 0
    start_all_press_pids = 1
    stop_all_press_pids = 0

    global change_sensor_log
    global server
    global client_que

    global PID_change
    PID_change = 0

    global pause_daemon_confirm
    pause_daemon_confirm = -1


    # Set log level based on startup argument
    if log == 'warning':
        logging.getLogger().setLevel(logging.WARNING)
    elif log == 'info':
        logging.getLogger().setLevel(logging.INFO)
    else:
        logging.getLogger().setLevel(logging.DEBUG)

    if output == 'verbose':
        # define a Handler which writes DEBUG messages or higher to the sys.stderr
        console = logging.StreamHandler()
        console.setLevel(logging.DEBUG)
        # add the handler to the root logger
        logging.getLogger('').addHandler(console)
    logging.info("[Daemon] Starting daemon")
    logging.info("[Daemon] Starting communication server")
    ct = ComThread()
    ct.daemon = True
    ct.start()
    time.sleep(1)
    pid_t_temp_alive = [1] * len(sensor_t_id)
    pid_ht_temp_alive = [1] * len(sensor_ht_id)
    pid_ht_hum_alive = [1] * len(sensor_ht_id)
    pid_co2_alive = [1] * len(sensor_co2_id)
    pid_press_temp_alive = [1] * len(sensor_press_id)
    pid_press_press_alive = [1] * len(sensor_press_id)
    # How often to check log sizes and backup all logs to SD card
    timerLogBackup = int(time.time()) + 600  # 600 seconds = 10 minutes
    timerLogBackupCount = 0

    while True: # Main loop of the daemon
        # Wait for and pause the daemon while the SQL database is reloaded
        if pause_daemon:
            logging.debug("[Daemon] Daemon Paused")
            pause_daemon_confirm = 0
            while pause_daemon and client_que != 'TerminateServer':
                time.sleep(0.1)
            pause_daemon_confirm = -1

        #
        # Run remote commands issued by mycodo-client.py
        #
        if client_que == 'TerminateServer':
            logging.info("[Daemon] Shutting down all threads")
            for t in threads_t_t:
                t.join()
            for t in threads_ht_t:
                t.join()
            for t in threads_ht_h:
                t.join()
            for t in threads_co2:
                t.join()
            server.close()
            logging.info("[Daemon] Turning off all relays")
            Relays_Off()
            logging.info("[Daemon] Shutdown success")
            return 0

        #
        # Stop/Start all PID threads of a particular sensor type
        #
        if stop_all_t_pids:
            pid_t_temp_alive = [0] * len(sensor_t_id)
            stop_all_t_pids = 0
        if start_all_t_pids:
            pid_t_temp_alive = []
            pid_t_temp_alive = [1] * len(sensor_t_id)
            threads_t_t = []
            for i in range(0, len(sensor_t_id)):
                if pid_t_temp_or[i] == 0:
                    pid_t_temp_active.append(1)
                    rod = threading.Thread(target = t_sensor_temperature_monitor,
                        args = ('Thread-T-T-%d' % (i+1), i,))
                    rod.start()
                    threads_t_t.append(rod)
                else:
                    pid_t_temp_active.append(0)
            start_all_t_pids = 0

        if stop_all_ht_pids:
            pid_ht_temp_alive = [0] * len(sensor_ht_id)
            pid_ht_hum_alive = [0] * len(sensor_ht_id)
            stop_all_ht_pids = 0
        if start_all_ht_pids:
            pid_ht_temp_alive = []
            pid_ht_temp_alive =  [1] * len(sensor_ht_id)
            pid_ht_hum_alive = []
            pid_ht_hum_alive =  [1] * len(sensor_ht_id)
            threads_ht_t = []
            for i in range(0, len(sensor_ht_id)):
                if pid_ht_temp_or[i] == 0:
                    pid_ht_temp_active.append(1)
                    rod = threading.Thread(target = ht_sensor_temperature_monitor,
                        args = ('Thread-HT-T-%d' % (i+1), i,))
                    rod.start()
                    threads_ht_t.append(rod)
                else:
                    pid_ht_temp_active.append(0)
            threads_ht_h = []
            for i in range(0, len(sensor_ht_id)):
                if pid_ht_hum_or[i] == 0:
                    pid_ht_hum_active.append(1)
                    rod = threading.Thread(target = ht_sensor_humidity_monitor,
                        args = ('Thread-HT-H-%d' % (i+1), i,))
                    rod.start()
                    threads_ht_h.append(rod)
                else:
                     pid_ht_hum_active.append(0)
            start_all_ht_pids = 0

        if stop_all_co2_pids:
            pid_co2_temp_alive = [0] * len(sensor_co2_id)
            stop_all_co2_pids = 0
        if start_all_co2_pids:
            pid_co2_alive =  []
            pid_co2_alive =  [1] * len(sensor_co2_id)
            threads_co2 = []
            for i in range(0, len(sensor_co2_id)):
                if pid_co2_or[i] == 0:
                    pid_co2_active[i] = 1
                    rod = threading.Thread(target = co2_monitor,
                        args = ('Thread-CO2-%d' % (i+1), i,))
                    rod.start()
                    threads_co2.append(rod)
            start_all_co2_pids = 0

        if stop_all_press_pids:
            pid_press_temp_alive = [0] * len(sensor_press_id)
            pid_press_press_alive = [0] * len(sensor_press_id)
            stop_all_press_pids = 0
        if start_all_press_pids:
            pid_press_temp_alive = []
            pid_press_temp_alive =  [1] * len(sensor_press_id)
            pid_press_press_alive = []
            pid_press_press_alive =  [1] * len(sensor_press_id)
            threads_press_t = []
            for i in range(0, len(sensor_press_id)):
                if pid_press_temp_or[i] == 0:
                    pid_press_temp_active.append(1)
                    rod = threading.Thread(target = press_sensor_temperature_monitor,
                        args = ('Thread-HT-T-%d' % (i+1), i,))
                    rod.start()
                    threads_press_t.append(rod)
                else:
                    pid_press_temp_active.append(0)
            threads_press_h = []
            for i in range(0, len(sensor_press_id)):
                if pid_press_press_or[i] == 0:
                    pid_press_press_active.append(1)
                    rod = threading.Thread(target = press_sensor_pressure_monitor,
                        args = ('Thread-HT-H-%d' % (i+1), i,))
                    rod.start()
                    threads_press_h.append(rod)
                else:
                     pid_press_press_active.append(0)
            start_all_press_pids = 0

        # Check if a PID is being stopped or started, used to pause other tasks
        if pid_t_temp_up or pid_ht_temp_up or pid_ht_hum_up or pid_co2_up or pid_press_temp_up or pid_press_press_up or pid_t_temp_down or pid_ht_temp_down or pid_ht_hum_down or pid_co2_down or pid_press_temp_down or pid_press_press_down or stop_all_t_pids or start_all_t_pids or stop_all_ht_pids or start_all_ht_pids or stop_all_co2_pids or start_all_co2_pids or stop_all_press_pids or start_all_press_pids:
            PID_change = 1
        else:
            PID_change = 0

        #
        # Read sensors and write logs
        #
        for i in range(0, len(sensor_t_id)):
            if int(time.time()) > timerTSensorLog[i] and sensor_t_device[i] != 'Other' and sensor_t_activated[i] == 1 and client_que != 'TerminateServer' and pause_daemon != 1 and PID_change != 1:
                logging.debug("[Timer Expiration] Read Temp-%s sensor every %s seconds: Write sensor log", i+1, sensor_t_period[i])
                if read_t_sensor(i) == 1:
                    mycodoLog.write_t_sensor_log(sensor_t_read_temp_c, i)
                else:
                    logging.warning("Could not read Temp-%s sensor, not writing to sensor log", i+1)
                timerTSensorLog[i] = int(time.time()) + sensor_t_period[i]

        for i in range(0, len(sensor_ht_id)):
            if int(time.time()) > timerHTSensorLog[i] and sensor_ht_device[i] != 'Other' and sensor_ht_activated[i] == 1 and client_que != 'TerminateServer' and pause_daemon != 1 and PID_change != 1:
                logging.debug("[Timer Expiration] Read HT-%s sensor every %s seconds: Write sensor log", i+1, sensor_ht_period[i])
                if read_ht_sensor(i) == 1:
                    if (sensor_ht_verify_hum_notify[i] or sensor_ht_verify_temp_notify[i]) and sensor_ht_verify_pin[i] != 0:
                        verify_ht_sensor(i, sensor_ht_verify_pin[i])
                    mycodoLog.write_ht_sensor_log(sensor_ht_read_temp_c, sensor_ht_read_hum, sensor_ht_dewpt_c, i)
                else:
                    logging.warning("Could not read HT-%s sensor, not writing to sensor log", i+1)
                timerHTSensorLog[i] = int(time.time()) + sensor_ht_period[i]

        for i in range(0, len(sensor_co2_id)):
            if int(time.time()) > timerCo2SensorLog[i] and sensor_co2_device[i] != 'Other' and sensor_co2_activated[i] == 1 and client_que != 'TerminateServer' and pause_daemon != 1 and PID_change != 1:
                if read_co2_sensor(i) == 1:
                    mycodoLog.write_co2_sensor_log(sensor_co2_read_co2, i)
                else:
                    logging.warning("Could not read CO2-%s sensor, not writing to sensor log", i+1)
                timerCo2SensorLog[i] = int(time.time()) + sensor_co2_period[i]

        for i in range(0, len(sensor_press_id)):
            if int(time.time()) > timerPressSensorLog[i] and sensor_press_device[i] != 'Other' and sensor_press_activated[i] == 1 and client_que != 'TerminateServer' and pause_daemon != 1 and PID_change != 1:
                logging.debug("[Timer Expiration] Read Press-%s sensor every %s seconds: Write sensor log", i+1, sensor_press_period[i])
                if read_press_sensor(i) == 1:
                    mycodoLog.write_press_sensor_log(sensor_press_read_temp_c, sensor_press_read_press, sensor_press_read_alt, i)
                else:
                    logging.warning("Could not read Press-%s sensor, not writing to sensor log", i+1)
                timerPressSensorLog[i] = int(time.time()) + sensor_press_period[i]

        #
        # Check if T conditional statements are true
        #
        for j in range(0, len(conditional_t_number_sensor)):
            for k in range(0, len(conditional_t_number_conditional)):
                if conditional_t_id[j][k][0] != 0 and client_que != 'TerminateServer' and pause_daemon != 1 and PID_change != 1:
                    if int(time.time()) > timerTConditional[j][k] and conditional_t_state[j][k][0] == 1:
                        logging.debug("[Conditional T] Check conditional statement %s: %s", k+1, conditional_t_name[j][k][0])
                        if read_t_sensor(j) == 1:
                            if ((conditional_t_direction[j][k][0] == 1 and
                                    sensor_t_read_temp_c[j] > conditional_t_setpoint[j][k][0]) or
                                    (conditional_t_direction[j][k][0] == -1 and
                                    sensor_t_read_temp_c[j] < conditional_t_setpoint[j][k][0])):
                                if conditional_t_sel_relay[j][k][0]:
                                    if conditional_t_relay_state[j][k][0] == 1:
                                        if conditional_t_relay_seconds_on[j][k][0] > 0:
                                            logging.debug("[Conditional T] Conditional statement %s True: Turn relay %s on for %s seconds", k+1, conditional_t_relay[j][k][0], conditional_t_relay_seconds_on[j][k][0])
                                            rod = threading.Thread(target = relay_on_duration,
                                                args = (conditional_t_relay[j][k][0], conditional_t_relay_seconds_on[j][k][0], j, relay_trigger, relay_pin,))
                                            rod.start()
                                        else:
                                            relay_onoff(conditional_t_relay[j][k][0], 'on')
                                    elif conditional_t_relay_state[j][k][0] == 0:
                                        relay_onoff(conditional_t_relay[j][k][0], 'off')
                                if conditional_t_sel_command[j][k][0]:
                                    p = subprocess.Popen(conditional_t_do_command[j][k][0], shell=True, stdout=subprocess.PIPE, stderr=subprocess.PIPE)
                                    output, errors = p.communicate()
                                    logging.debug("[Conditional T] Conditional %s (%s) T Sensor %s (%s) True: Execute command: %s Command output: %s Command errors: %s", i+1, conditional_t_name[j][k][0], conditional_t_do_command[j][k][0], output, errors)
                                if conditional_t_sel_notify[j][k][0] and conditional_t_time_notify[j][k][0] < int(time.time()):
                                    logging.debug("[Conditional T] Conditional %s (%s) T Sensor %s (%s) True: Notify %s", j+1, sensor_t_name[j], k+1, conditional_t_name[j][k][0], conditional_t_do_notify[j][k][0])
                                    if (conditional_t_direction[j][k][0] == 1 and
                                            sensor_t_read_temp_c[j] > conditional_t_setpoint[j][k][0]):
                                        message = "Conditional %s (%s) T Sensor %s (%s) Temperature: %s C > %s C." % (j+1, sensor_t_name[j], k+1, conditional_t_name[j][k][0], round(sensor_t_read_temp_c[j], 2), conditional_t_setpoint[j][k][0])
                                    if (conditional_t_direction[j][k][0] == -1 and
                                            sensor_t_read_temp_c[j] < conditional_t_setpoint[j][k][0]):
                                        message = "Conditional %s (%s) T Sensor %s (%s) Temperature: %s C < %s C." % (j+1, sensor_t_name[j], k+1, conditional_t_name[j][k][0], round(sensor_t_read_temp_c[j], 2), conditional_t_setpoint[j][k][0])
                                    email(conditional_t_do_notify[j][k][0], message)
                                    conditional_t_time_notify[j][k][0] = int(time.time()) + smtp_wait_time
                                elif conditional_t_sel_notify[j][k][0]:
                                    logging.debug("[Conditional T] Conditional %s (%s) T Sensor %s (%s) True: Waiting to notify %s. %s seconds left to wait to be able to notify again (of %s seconds).", j+1, sensor_t_name[j], k+1, conditional_t_name[j][k][0], conditional_t_do_notify[j][k][0], (smtp_wait_time - (smtp_wait_time - (conditional_t_time_notify[j][k][0] - int(time.time())))), smtp_wait_time)
                        else:
                            logging.warning("[Conditional T] Could not read sensor %s, did not check conditional %s", j+1, k+1)
                        timerTConditional[j][k] = int(time.time()) + conditional_t_period[j][k][0]

        #
        # Check if HT conditional statements are true
        #
        for j in range(0, len(conditional_ht_number_sensor)):
            for k in range(0, len(conditional_ht_number_conditional)):
                if conditional_ht_id[j][k][0] != 0 and client_que != 'TerminateServer' and pause_daemon != 1 and PID_change != 1:
                    if int(time.time()) > timerHTConditional[j][k] and conditional_ht_state[j][k][0] == 1:
                        logging.debug("[Conditional HT] Check conditional statement %s: %s", k+1, conditional_ht_name[j][k][0])
                        if read_ht_sensor(j) == 1:
                            if ((conditional_ht_condition[j][k][0] == "Temperature" and
                                    conditional_ht_direction[j][k][0] == 1 and
                                    sensor_ht_read_temp_c[j] > conditional_ht_setpoint[j][k][0]) or
                                    (conditional_ht_condition[j][k][0] == "Temperature" and
                                    conditional_ht_direction[j][k][0] == -1 and
                                    sensor_ht_read_temp_c[j] < conditional_ht_setpoint[j][k][0]) or
                                    (conditional_ht_condition[j][k][0] == "Humidity" and
                                    conditional_ht_direction[j][k][0] == 1 and
                                    sensor_ht_read_hum[j] > conditional_ht_setpoint[j][k][0]) or
                                    (conditional_ht_condition[j][k][0] == "Humidity" and
                                    conditional_ht_direction[j][k][0] == -1 and
                                    sensor_ht_read_hum[j] < conditional_ht_setpoint[j][k][0])):
                                if conditional_ht_sel_relay[j][k][0]:
                                    if conditional_ht_relay_state[j][k][0] == 1:
                                        if conditional_ht_relay_seconds_on[j][k][0] > 0:
                                            logging.debug("[Conditional HT] Conditional %s (%s) HT Sensor %s (%s) True: Turn relay %s on for %s seconds", j+1, sensor_ht_name[j], k+1, conditional_ht_name[j][k][0], conditional_ht_relay[j][k][0], conditional_ht_relay_seconds_on[j][k][0])
                                            rod = threading.Thread(target = relay_on_duration,
                                                args = (conditional_ht_relay[j][k][0], conditional_ht_relay_seconds_on[j][k][0], j, relay_trigger, relay_pin,))
                                            rod.start()
                                        else:
                                            relay_onoff(conditional_ht_relay[j][k][0], 'on')
                                    elif conditional_ht_relay_state[j][k][0] == 0:
                                        relay_onoff(conditional_ht_relay[j][k][0], 'off')
                                if conditional_ht_sel_command[j][k][0]:
                                    p = subprocess.Popen(conditional_ht_do_command[j][k][0], shell=True, stdout=subprocess.PIPE, stderr=subprocess.PIPE)
                                    output, errors = p.communicate()
                                    logging.debug("[Conditional HT] Conditional %s (%s) HT Sensor %s (%s) True: Execute command: %s Command output: %s Command errors: %s", i+1, conditional_ht_name[j][k][0], conditional_ht_do_command[j][k][0], output, errors)
                                if conditional_ht_sel_notify[j][k][0] and conditional_ht_time_notify[j][k][0] < int(time.time()):
                                    logging.debug("[Conditional HT] Conditional %s (%s) HT Sensor %s (%s) True: Notify %s", j+1, sensor_ht_name[j], k+1, conditional_ht_name[j][k][0], conditional_ht_do_notify[j][k][0])
                                    if (conditional_ht_condition[j][k][0] == "Temperature" and
                                            conditional_ht_direction[j][k][0] == 1 and
                                            sensor_ht_read_temp_c[j] > conditional_ht_setpoint[j][k][0]):
                                        message = "Conditional %s (%s) HT Sensor %s (%s) Temperature: %s C > %s C." % (j+1, sensor_ht_name[j], k+1, conditional_ht_name[j][k][0], round(sensor_ht_read_temp_c[j], 2), conditional_ht_setpoint[j][k][0])
                                    if (conditional_ht_condition[j][k][0] == "Temperature" and
                                            conditional_ht_direction[j][k][0] == -1 and
                                            sensor_ht_read_temp_c[j] < conditional_ht_setpoint[j][k][0]):
                                        message = "Conditional %s (%s) HT Sensor %s (%s) Temperature: %s C < %s C." % (j+1, sensor_ht_name[j], k+1, conditional_ht_name[j][k][0], round(sensor_ht_read_temp_c[j], 1), conditional_ht_setpoint[j][k][0])
                                    if (conditional_ht_condition[j][k][0] == "Humidity" and
                                            conditional_ht_direction[j][k][0] == 1 and
                                            sensor_ht_read_hum[j] > conditional_ht_setpoint[j][k][0]):
                                        message = "Conditional %s (%s) HT Sensor %s (%s) Humidity: %s%% > %s%%." % (j+1, sensor_ht_name[j], k+1, conditional_ht_name[j][k][0], round(sensor_ht_read_hum[j], 2), conditional_ht_setpoint[j][k][0])
                                    if (conditional_ht_condition[j][k][0] == "Humidity" and
                                            conditional_ht_direction[j][k][0] == -1 and
                                            sensor_ht_read_hum[j] < conditional_ht_setpoint[j][k][0]):
                                        message = "Conditional %s (%s) HT Sensor %s (%s) Humidity: %s%% < %s%%." % (j+1, sensor_ht_name[j], k+1, conditional_ht_name[j][k][0], round(sensor_ht_read_hum[j], 2), conditional_ht_setpoint[j][k][0])
                                    email(conditional_ht_do_notify[j][k][0], message)
                                    conditional_ht_time_notify[j][k][0] = int(time.time()) + smtp_wait_time
                                elif conditional_ht_sel_notify[j][k][0]:
                                    logging.debug("[Conditional HT] Conditional %s (%s) HT Sensor %s (%s) True: Waiting to notify %s. %s seconds left to wait to be able to notify again (of %s seconds).", j+1, sensor_ht_name[j], k+1, conditional_ht_name[j][k][0], conditional_ht_do_notify[j][k][0], (smtp_wait_time - (smtp_wait_time - (conditional_ht_time_notify[j][k][0] - int(time.time())))), smtp_wait_time)
                        else:
                            logging.warning("[Conditional HT] Could not read sensor %s, did not check conditional %s", j+1, k+1)
                        timerHTConditional[j][k] = int(time.time()) + conditional_ht_period[j][k][0]

        #
        # Check if CO2 conditional statements are true
        #
        for j in range(0, len(conditional_co2_number_sensor)):
            for k in range(0, len(conditional_co2_number_conditional)):
                if conditional_co2_id[j][k][0] != 0 and client_que != 'TerminateServer' and pause_daemon != 1 and PID_change != 1:
                    if int(time.time()) > timerCO2Conditional[j][k] and conditional_co2_state[j][k][0] == 1:
                        logging.debug("[Conditional CO2] Check conditional statement %s: %s", k+1, conditional_co2_name[j][k][0])
                        if read_co2_sensor(j) == 1:
                            if ((conditional_co2_direction[j][k][0] == 1 and
                                    sensor_co2_read_co2[j] > conditional_co2_setpoint[j][k][0]) or
                                    (conditional_co2_direction[j][k][0] == -1 and
                                    sensor_co2_read_co2[j] < conditional_co2_setpoint[j][k][0])):
                                if conditional_co2_sel_relay[j][k][0]:
                                    if conditional_co2_relay_state[j][k][0] == 1:
                                        if conditional_co2_relay_seconds_on[j][k][0] > 0:
                                            logging.debug("[Conditional CO2] Conditional statement %s True: Turn relay %s on for %s seconds", k+1, conditional_co2_relay[j][k][0], conditional_co2_relay_seconds_on[j][k][0])
                                            rod = threading.Thread(target = relay_on_duration,
                                                args = (conditional_co2_relay[j][k][0], conditional_co2_relay_seconds_on[j][k][0], j, relay_trigger, relay_pin,))
                                            rod.start()
                                        else:
                                            relay_onoff(conditional_co2_relay[j][k][0], 'on')
                                    elif conditional_co2_relay_state[j][k][0] == 0:
                                        relay_onoff(conditional_co2_relay[j][k][0], 'off')
                                if conditional_co2_sel_command[j][k][0]:
                                    p = subprocess.Popen(conditional_co2_do_command[j][k][0], shell=True, stdout=subprocess.PIPE, stderr=subprocess.PIPE)
                                    output, errors = p.communicate()
                                    logging.debug("[Conditional CO2] Conditional %s (%s) T Sensor %s (%s) True: Execute command: %s Command output: %s Command errors: %s", i+1, conditional_co2_name[j][k][0], conditional_co2_do_command[j][k][0], output, errors)
                                if conditional_co2_sel_notify[j][k][0] and conditional_co2_time_notify[j][k][0] < int(time.time()):
                                    logging.debug("[Conditional CO2] Conditional %s (%s) CO2 Sensor %s (%s) True: Notify %s", j+1, sensor_co2_name[j], k+1, conditional_co2_name[j][k][0], conditional_co2_do_notify[j][k][0])
                                    if (conditional_co2_direction[j][k][0] == 1 and
                                            sensor_co2_read_co2[j] > conditional_co2_setpoint[j][k][0]):
                                        message = "Conditional %s (%s) CO2 Sensor %s (%s) CO2: %s ppmv > %s ppmv." % (j+1, sensor_co2_name[j], k+1, conditional_co2_name[j][k][0], sensor_co2_read_co2[j], conditional_co2_setpoint[j][k][0])
                                    if (conditional_co2_direction[j][k][0] == -1 and
                                            sensor_co2_read_co2[j] < conditional_co2_setpoint[j][k][0]):
                                        message = "Conditional %s (%s) CO2 Sensor %s (%s) CO2: %s ppmv < %s ppmv." % (j+1, sensor_co2_name[j], k+1, conditional_co2_name[j][k][0], sensor_co2_read_co2[j], conditional_co2_setpoint[j][k][0])
                                    email(conditional_co2_do_notify[j][k][0], message)
                                    conditional_co2_time_notify[j][k][0] = int(time.time()) + smtp_wait_time
                                elif conditional_co2_sel_notify[j][k][0]:
                                    logging.debug("[Conditional CO2] Conditional %s (%s) CO2 Sensor %s (%s) True: Waiting to notify %s. %s seconds left to wait to be able to notify again (of %s seconds).", j+1, sensor_co2_name[j], k+1, conditional_co2_name[j][k][0], conditional_co2_do_notify[j][k][0], (smtp_wait_time - (smtp_wait_time - (conditional_co2_time_notify[j][k][0] - int(time.time())))), smtp_wait_time)
                        else:
                            logging.warning("[Conditional CO2] Could not read sensor %s, did not check conditional %s", j+1, k+1)
                        timerCO2Conditional[j][k] = int(time.time()) + conditional_co2_period[j][k][0]

        #
        # Check if Press conditional statements are true
        #
        for j in range(0, len(conditional_press_number_sensor)):
            for k in range(0, len(conditional_press_number_conditional)):
                if conditional_press_id[j][k][0] != 0 and client_que != 'TerminateServer' and pause_daemon != 1 and PID_change != 1:
                    if int(time.time()) > timerPressConditional[j][k] and conditional_press_state[j][k][0] == 1:
                        logging.debug("[Conditional Press] Check conditional statement %s: %s", k+1, conditional_press_name[j][k][0])
                        if read_press_sensor(j) == 1:
                            if ((conditional_press_condition[j][k][0] == "Pressure" and
                                    conditional_press_direction[j][k][0] == 1 and
                                    sensor_press_read_press[j] > conditional_press_setpoint[j][k][0]) or
                                    (conditional_press_condition[j][k][0] == "Pressure" and
                                    conditional_press_direction[j][k][0] == -1 and
                                    sensor_press_read_press[j] < conditional_press_setpoint[j][k][0]) or
                                    (conditional_press_condition[j][k][0] == "Temperature" and
                                    conditional_press_direction[j][k][0] == 1 and
                                    sensor_press_read_temp_c[j] > conditional_press_setpoint[j][k][0]) or
                                    (conditional_press_condition[j][k][0] == "Temperature" and
                                    conditional_press_direction[j][k][0] == -1 and
                                    sensor_press_read_temp_c[j] < conditional_press_setpoint[j][k][0])):
                                if conditional_press_sel_relay[j][k][0]:
                                    if conditional_press_relay_state[j][k][0] == 1:
                                        if conditional_press_relay_seconds_on[j][k][0] > 0:
                                            logging.debug("[Conditional Press] Conditional statement %s True: Turn relay %s on for %s seconds", k+1, conditional_press_relay[j][k][0], conditional_press_relay_seconds_on[j][k][0])
                                            rod = threading.Thread(target = relay_on_duration,
                                                args = (conditional_press_relay[j][k][0], conditional_press_relay_seconds_on[j][k][0], j, relay_trigger, relay_pin,))
                                            rod.start()
                                        else:
                                            relay_onoff(conditional_press_relay[j][k][0], 'on')
                                    elif conditional_press_relay_state[j][k][0] == 0:
                                        relay_onoff(conditional_press_relay[j][k][0], 'off')
                                if conditional_press_sel_command[j][k][0]:
                                    p = subprocess.Popen(conditional_press_do_command[j][k][0], shell=True, stdout=subprocess.PIPE, stderr=subprocess.PIPE)
                                    output, errors = p.communicate()
                                    logging.debug("[Conditional Press] Conditional %s (%s) Press Sensor %s (%s) True: Execute command: %s Command output: %s Command errors: %s", i+1, conditional_press_name[j][k][0], conditional_press_do_command[j][k][0], output, errors)
                                if conditional_press_sel_notify[j][k][0] and conditional_press_time_notify[j][k][0] < int(time.time()):
                                    logging.debug("[Conditional Press] Conditional %s (%s) Press Sensor %s (%s) True: Notify %s", j+1, sensor_press_name[j], k+1, conditional_press_name[j][k][0], conditional_press_do_notify[j][k][0])
                                    if (conditional_press_condition[j][k][0] == "Pressure" and
                                    conditional_press_direction[j][k][0] == 1 and
                                    sensor_press_read_press[j] > conditional_press_setpoint[j][k][0]):
                                        message = "Conditional %s (%s) Press Sensor %s (%s) Pressure: %s kPa > %s kPa." % (j+1, sensor_press_name[j], k+1, conditional_press_name[j][k][0], sensor_press_read_press[j], conditional_press_setpoint[j][k][0])
                                    if (conditional_press_condition[j][k][0] == "Pressure" and
                                    conditional_press_direction[j][k][0] == -1 and
                                    sensor_press_read_press[j] < conditional_press_setpoint[j][k][0]):
                                        message = "Conditional %s (%s) Press Sensor %s (%s) Pressure: %s kPa < %s kPa." % (j+1, sensor_press_name[j], k+1, conditional_press_name[j][k][0], sensor_press_read_press[j], conditional_press_setpoint[j][k][0])
                                    if (conditional_press_condition[j][k][0] == "Temperature" and
                                    conditional_press_direction[j][k][0] == 1 and
                                    sensor_press_read_temp_c[j] > conditional_press_setpoint[j][k][0]):
                                        message = "Conditional %s (%s) Press Sensor %s (%s) Temperature: %s C > %s C." % (j+1, sensor_press_name[j], k+1, conditional_press_name[j][k][0], sensor_press_read_temp_c[j], conditional_press_setpoint[j][k][0])
                                    if (conditional_press_condition[j][k][0] == "Temperature" and
                                    conditional_press_direction[j][k][0] == -1 and
                                    sensor_press_read_temp_c[j] < conditional_press_setpoint[j][k][0]):
                                        message = "Conditional %s (%s) Press Sensor %s (%s) Temperature: %s C < %s C." % (j+1, sensor_press_name[j], k+1, conditional_press_name[j][k][0], sensor_press_read_temp_c[j], conditional_press_setpoint[j][k][0])
                                    email(conditional_press_do_notify[j][k][0], message)
                                    conditional_press_time_notify[j][k][0] = int(time.time()) + smtp_wait_time
                                elif conditional_press_sel_notify[j][k][0]:
                                    logging.debug("[Conditional Press] Conditional %s (%s) Press Sensor %s (%s) True: Waiting to notify %s. %s seconds left to wait to be able to notify again (of %s seconds).", j+1, sensor_press_name[j], k+1, conditional_press_name[j][k][0], conditional_press_do_notify[j][k][0], (smtp_wait_time - (smtp_wait_time - (conditional_press_time_notify[j][k][0] - int(time.time())))), smtp_wait_time)
                        else:
                            logging.warning("[Conditional Press] Could not read sensor %s, did not check conditional %s", j+1, k+1)
                        timerPressConditional[j][k] = int(time.time()) + conditional_press_period[j][k][0]

        #
        # Check log size on tempfs every 10 minutes and back up if larger than maximum allowed
        #
        if int(time.time()) > timerLogBackup and client_que != 'TerminateServer' and PID_change != 1:
            total_log_size = os.stat(daemon_log_file_tmp).st_size + os.stat(sensor_t_log_file_tmp).st_size + os.stat(sensor_ht_log_file_tmp).st_size + os.stat(sensor_co2_log_file_tmp).st_size + os.stat(sensor_press_log_file_tmp).st_size + os.stat(relay_log_file_tmp).st_size
            # Back up logs if their combined size is greater than 5 MB
            if total_log_size > 5000000:
                logging.debug("[Log Backup] Sum of log sizes = %s bytes > 5,000,000 bytes (5 MB). Backing up logs.", total_log_size)
                mycodoLog.Concatenate_Logs()
            elif timerLogBackupCount > 5:
                logging.debug("[Log Backup] 1-hour timer expired. Backing up logs.", total_log_size)
                mycodoLog.Concatenate_Logs()
                timerLogBackupCount = 0
            timerLogBackupCount += 1
            timerLogBackup = int(time.time()) + 600

        #
        # Simple duration timers
        #
        if len(timer_id) != 0:
            for i in range(0, len(timer_id)):
                if timer_state[i] == 1 and int(time.time()) > timer_time[i] and client_que != 'TerminateServer' and PID_change != 1:
                    logging.debug("[Timer Expiration] Timer %s: Turn Relay %s on for %s seconds, off %s seconds.", i, timer_relay[i], timer_duration_on[i], timer_duration_off[i])
                    rod = threading.Thread(target = relay_on_duration,
                        args = (timer_relay[i], timer_duration_on[i], 0, relay_trigger, relay_pin,))
                    rod.start()
                    timer_time[i] = int(time.time()) + timer_duration_on[i] + timer_duration_off[i]

        #
        # Stop/Start indevidual PID threads
        #
        if pid_t_temp_down:
            if pid_t_temp_active[pid_number] == 1:
                logging.info("[Daemon] Shutting Down Temperature PID Thread-T-T-%s", pid_number+1)
                pid_t_temp_alive[pid_number] = 0
                while pid_t_temp_alive[pid_number] != 2:
                    time.sleep(0.1)
                pid_t_temp_alive[pid_number] = 1
                pid_t_temp_active[pid_number] = 0
            else:
                logging.warning("[Daemon] Cannot Shut Down Temperature PID Thread-T-T-%s: It isn't running.", pid_number+1)
            pid_t_temp_down = 0
        if pid_t_temp_up:
            if pid_t_temp_active[pid_number] == 0:
                logging.info("[Daemon] Starting Temperature PID Thread-T-T-%s", pid_number+1)
                rod = threading.Thread(target = t_sensor_temperature_monitor,
                    args = ('Thread-T-T-%d' % (int(pid_number)+1), pid_number,))
                rod.start()
                pid_t_temp_active[pid_number] = 1
            else:
                logging.warning("[Daemon] Cannot Start Temperature PID Thread-T-T-%s: It's already running.", pid_number+1)
            pid_t_temp_up = 0

        if pid_ht_temp_down:
            if pid_ht_temp_active[pid_number] == 1:
                logging.info("[Daemon] Shutting Down Temperature PID Thread-HT-T-%s", pid_number+1)
                pid_ht_temp_alive[pid_number] = 0
                while pid_ht_temp_alive[pid_number] != 2:
                    time.sleep(0.1)
                pid_ht_temp_alive[pid_number] = 1
                pid_ht_temp_active[pid_number] = 0
            else:
                logging.warning("[Daemon] Cannot Shut Down Temperature PID Thread-HT-T-%s: It isn't running.", pid_number+1)
            pid_ht_temp_down = 0
        if pid_ht_temp_up:
            if pid_ht_temp_active[pid_number] == 0:
                logging.info("[Daemon] Starting Temperature PID Thread-HT-T-%s", pid_number+1)
                rod = threading.Thread(target = ht_sensor_temperature_monitor,
                    args = ('Thread-%d' % (int(pid_number)+1), pid_number,))
                rod.start()
                pid_ht_temp_active[pid_number] = 1
            else:
                logging.warning("[Daemon] Cannot Start Temperature PID Thread-HT-T-%s: It's already running.", pid_number+1)
            pid_ht_temp_up = 0

        if pid_ht_hum_down:
            if pid_ht_hum_active[pid_number] == 1:
                logging.info("[Daemon] Shutting Down Humidity PID Thread-HT-H-%s", pid_number+1)
                pid_ht_hum_alive[pid_number] = 0
                while pid_ht_hum_alive[pid_number] != 2:
                    time.sleep(0.1)
                pid_ht_hum_alive[pid_number] = 1
                pid_ht_hum_active[pid_number] = 0
            else:
                logging.warning("[Daemon] Cannot Shut Down Humidity PID Thread-HT-H-%s: It isn't running.", pid_number+1)
            pid_ht_hum_down = 0
        if pid_ht_hum_up:
            if pid_ht_hum_active[pid_number] == 0:
                logging.info("[Daemon] Starting Humidity PID Thread-HT-H-%s", pid_number+1)
                rod = threading.Thread(target = ht_sensor_humidity_monitor,
                    args = ('Thread-%d' % (int(pid_number)+1), pid_number,))
                rod.start()
                pid_ht_hum_active[pid_number] = 1
            else:
                logging.warning("[Daemon] Cannot Start Humidity PID Thread-HT-H-%s: It's already running.", pid_number+1)
            pid_ht_hum_up = 0

        if pid_co2_down:
            if pid_co2_active[pid_number] == 1:
                logging.info("[Daemon] Shutting Down CO2 PID Thread-CO2-%s", pid_number+1)
                pid_co2_alive[pid_number] = 0
                while pid_co2_alive[pid_number] != 2:
                    time.sleep(0.1)
                pid_co2_alive[pid_number] = 1
                pid_co2_active[pid_number] = 0
            else:
                logging.warning("[Daemon] Cannot Shut Down CO2 PID Thread-CO2-%s: It isn't running.", pid_number+1)
            pid_co2_down = 0
        if pid_co2_up:
            if pid_co2_active[pid_number] == 0:
                logging.info("[Daemon] Starting CO2 PID Thread-CO2-%s", pid_number+1)
                rod = threading.Thread(target = co2_monitor,
                    args = ('Thread-%d' % (int(pid_number)+1), pid_number,))
                rod.start()
                pid_co2_active[pid_number] = 1
            else:
                logging.warning("[Daemon] Cannot Start CO2 PID Thread-CO2-%s: It's already running.", pid_number+1)
            pid_co2_up = 0

        if pid_press_temp_down:
            if pid_press_temp_active[pid_number] == 1:
                logging.info("[Daemon] Shutting Down Pressure PID Thread-Press-T-%s", pid_number+1)
                pid_press_temp_alive[pid_number] = 0
                while pid_press_temp_alive[pid_number] != 2:
                    time.sleep(0.1)
                pid_press_temp_alive[pid_number] = 1
                pid_press_temp_active[pid_number] = 0
            else:
                logging.warning("[Daemon] Cannot Shut Down Pressure PID Thread-Press-T-%s: It isn't running.", pid_number+1)
            pid_press_temp_down = 0
        if pid_press_temp_up:
            if pid_press_temp_active[pid_number] == 0:
                logging.info("[Daemon] Starting Pressure PID Thread-Press-T-%s", pid_number+1)
                rod = threading.Thread(target = press_sensor_temperature_monitor,
                    args = ('Thread-%d' % (int(pid_number)+1), pid_number,))
                rod.start()
                pid_press_temp_active[pid_number] = 1
            else:
                logging.warning("[Daemon] Cannot Start Pressure PID Thread-Press-T-%s: It's already running.", pid_number+1)
            pid_press_temp_up = 0

        if pid_press_press_down:
            if pid_press_press_active[pid_number] == 1:
                logging.info("[Daemon] Shutting Down Humidity PID Thread-Press-P-%s", pid_number+1)
                pid_press_press_alive[pid_number] = 0
                while pid_press_press_alive[pid_number] != 2:
                    time.sleep(0.1)
                pid_press_press_alive[pid_number] = 1
                pid_press_press_active[pid_number] = 0
            else:
                logging.warning("[Daemon] Cannot Shut Down Humidity PID Thread-Press-P-%s: It isn't running.", pid_number+1)
            pid_press_press_down = 0
        if pid_press_press_up:
            if pid_press_press_active[pid_number] == 0:
                logging.info("[Daemon] Starting Humidity PID Thread-Press-P-%s", pid_number+1)
                rod = threading.Thread(target = press_sensor_pressure_monitor,
                    args = ('Thread-%d' % (int(pid_number)+1), pid_number,))
                rod.start()
                pid_press_press_active[pid_number] = 1
            else:
                logging.warning("[Daemon] Cannot Start Humidity PID Thread-Press-P-%s: It's already running.", pid_number+1)
            pid_press_press_up = 0

        time.sleep(0.25)


#################################################
#                  PID Control                  #
#################################################

# Temperature Sensor Temperature modulation by PID control
def t_sensor_temperature_monitor(ThreadName, sensor):
    global pid_t_temp_alive
    timerTemp = 0
    PIDTemp = 0
    logging.info("[PID T-Temperature-%s] Starting %s", sensor+1, ThreadName)

    if pid_t_temp_relay_high[sensor]:
        relay_onoff(int(pid_t_temp_relay_high[sensor]), 'off')
    if pid_t_temp_relay_low[sensor]:
        relay_onoff(int(pid_t_temp_relay_low[sensor]), 'off')

    pid_temp = PID(pid_t_temp_p[sensor], pid_t_temp_i[sensor], pid_t_temp_d[sensor])
    pid_temp.setPoint(pid_t_temp_set[sensor])

    while pid_t_temp_alive[sensor]:

        if pause_daemon:
            logging.debug("[PID T-Temperature-%s] Pausing Temp sensor read for SQL reload", sensor+1)
            while pause_daemon:
                time.sleep(0.1)

        if ( ( (pid_t_temp_set_dir[sensor] == 0 and
            pid_t_temp_relay_high[sensor] != 0 and
            pid_t_temp_relay_low[sensor] != 0) or 

            (pid_t_temp_set_dir[sensor] == -1 and
            pid_t_temp_relay_high[sensor] != 0) or

            (pid_t_temp_set_dir[sensor] == 1 and
            pid_t_temp_relay_low[sensor] != 0) ) and

            pid_t_temp_or[sensor] == 0 and
            pid_t_temp_down == 0 and
            sensor_t_activated[sensor] == 1):

            if int(time.time()) > timerTemp:

                logging.debug("[PID T-Temperature-%s] Reading temperature...", sensor+1)
                if read_t_sensor(sensor) == 1:

                    PIDTemp = pid_temp.update(float(sensor_t_read_temp_c[sensor]))
                    if sensor_t_read_temp_c[sensor] > pid_t_temp_set[sensor]:
                        logging.debug("[PID T-Temperature-%s] Temperature: %.1f°C now > %.1f°C set", sensor+1, sensor_t_read_temp_c[sensor], pid_t_temp_set[sensor])
                    elif sensor_t_read_temp_c[sensor] < pid_t_temp_set[sensor]:
                        logging.debug("[PID T-Temperature-%s] Temperature: %.1f°C now < %.1f°C set", sensor+1, sensor_t_read_temp_c[sensor], pid_t_temp_set[sensor])
                    else:
                        logging.debug("[PID T-Temperature-%s] Temperature: %.1f°C now = %.1f°C set", sensor+1, sensor_t_read_temp_c[sensor], pid_t_temp_set[sensor])

                    if pid_t_temp_set_dir[sensor] > -1 and PIDTemp > 0:
                        if pid_t_temp_outmin_low[sensor] != 0 and PIDTemp < pid_t_temp_outmin_low[sensor]:
                            logging.debug("[PID T-Temperature-%s] PID = %.1f (min enabled, %s, not turning on)", sensor+1, PIDTemp, pid_t_temp_outmin_low[sensor])
                        elif pid_t_temp_outmax_low[sensor] != 0 and PIDTemp > pid_t_temp_outmax_low[sensor]:
                            logging.debug("[PID T-Temperature-%s] PID = %.1f (max enabled, %s)", sensor+1, PIDTemp, pid_t_temp_outmax_low[sensor])
                            PIDTemp = pid_t_temp_outmax_low[sensor]
                            rod = threading.Thread(target = relay_on_duration,
                                args = (pid_t_temp_relay_low[sensor], round(PIDTemp,2), sensor, relay_trigger, relay_pin,))
                            rod.start()
                        else:
                            logging.debug("[PID T-Temperature-%s] PID = %.1f", sensor+1, PIDTemp)
                            rod = threading.Thread(target = relay_on_duration,
                                args = (pid_t_temp_relay_low[sensor], round(PIDTemp,2), sensor, relay_trigger, relay_pin,))
                            rod.start()

                    elif pid_t_temp_set_dir[sensor] < 1 and PIDTemp < 0:
                        PIDTemp = abs(PIDTemp)
                        if pid_t_temp_outmin_high[sensor] != 0 and PIDTemp < pid_t_temp_outmin_high[sensor]:
                            logging.debug("[PID T-Temperature-%s] PID = %.1f (min enabled, %s, not turning on)", sensor+1, PIDTemp, pid_t_temp_outmin_high[sensor])
                        elif pid_t_temp_outmax_high[sensor] != 0 and PIDTemp > pid_t_temp_outmax_high[sensor]:
                            logging.debug("[PID T-Temperature-%s] PID = %.1f (max enabled, %s)", sensor+1, PIDTemp, pid_t_temp_outmax_high[sensor])
                            PIDTemp = pid_t_temp_outmax_high[sensor]
                            rod = threading.Thread(target = relay_on_duration,
                                args = (pid_t_temp_relay_high[sensor], round(PIDTemp,2), sensor, relay_trigger, relay_pin,))
                            rod.start()
                        else:
                            logging.debug("[PID T-Temperature-%s] PID = %.1f", sensor+1, PIDTemp)
                            rod = threading.Thread(target = relay_on_duration,
                                args = (pid_t_temp_relay_high[sensor], round(PIDTemp,2), sensor, relay_trigger, relay_pin,))
                            rod.start()

                    else:
                        logging.debug("[PID T-Temperature-%s] PID = %.1f", sensor+1, PIDTemp)
                        PIDTemp = 0
                    timerTemp = int(time.time()) + pid_t_temp_period[sensor]
                else:
                    logging.warning("[PID T-Temperature-%s] Could not read Temp sensor, not updating PID", sensor+1)
        time.sleep(0.1)
    logging.info("[PID T-Temperature-%s] Shutting Down %s", sensor+1, ThreadName)

    if pid_t_temp_relay_high[sensor]:
        relay_onoff(int(pid_t_temp_relay_high[sensor]), 'off')
    if pid_t_temp_relay_low[sensor]:
        relay_onoff(int(pid_t_temp_relay_low[sensor]), 'off')

    pid_t_temp_alive[sensor] = 2


# HT Sensor Temperature modulation by PID control
def ht_sensor_temperature_monitor(ThreadName, sensor):
    global pid_ht_temp_alive
    timerTemp = 0
    PIDTemp = 0
    logging.info("[PID HT-Temperature-%s] Starting %s", sensor+1, ThreadName)

    if pid_ht_temp_relay_high[sensor]:
        relay_onoff(int(pid_ht_temp_relay_high[sensor]), 'off')
    if pid_ht_temp_relay_low[sensor]:
        relay_onoff(int(pid_ht_temp_relay_low[sensor]), 'off')

    pid_temp = PID(pid_ht_temp_p[sensor], pid_ht_temp_i[sensor], pid_ht_temp_d[sensor])
    pid_temp.setPoint(pid_ht_temp_set[sensor])

    while pid_ht_temp_alive[sensor]:

        if pause_daemon:
            logging.debug("[PID HT-Temperature-%s] Pausing Hum/Temp sensor read for SQL reload", sensor+1)
            while pause_daemon:
                time.sleep(0.1)

        if ( ( (pid_ht_temp_set_dir[sensor] == 0 and
            pid_ht_temp_relay_high[sensor] != 0 and
            pid_ht_temp_relay_low[sensor] != 0) or

            (pid_ht_temp_set_dir[sensor] == -1 and
            pid_ht_temp_relay_high[sensor] != 0) or

            (pid_ht_temp_set_dir[sensor] == 1 and
            pid_ht_temp_relay_low[sensor] != 0) ) and

            pid_ht_temp_or[sensor] == 0 and
            pid_ht_temp_down == 0 and
            sensor_ht_activated[sensor] == 1):

            if int(time.time()) > timerTemp:

                logging.debug("[PID HT-Temperature-%s] Reading temperature...", sensor+1)
                if read_ht_sensor(sensor) == 1:

                    verify_check = {"temperature": 0, "humidity": 0}
                    if (sensor_ht_verify_temp_stop[sensor] or sensor_ht_verify_temp_notify[sensor]) and sensor_ht_verify_pin[sensor] != 0:
                        return_value, verify_check["temperature"], verify_check["humidity"] = verify_ht_sensor(sensor, sensor_ht_verify_pin[sensor])

                    if sensor_ht_verify_temp_stop[sensor] and verify_check["temperature"]:
                        logging.warning("[PID HT-Temperature-%s] Verification of Temperature failed, not updating PID or turning on relay", sensor+1)
                        timerTemp = int(time.time()) + pid_ht_temp_period[sensor]
                    else:
                        PIDTemp = pid_temp.update(float(sensor_ht_read_temp_c[sensor]))
                        if sensor_ht_read_temp_c[sensor] > pid_ht_temp_set[sensor]:
                            logging.debug("[PID HT-Temperature-%s] Temperature: %.1f°C now > %.1f°C set", sensor+1, sensor_ht_read_temp_c[sensor], pid_ht_temp_set[sensor])
                        elif sensor_ht_read_temp_c[sensor] < pid_ht_temp_set[sensor]:
                            logging.debug("[PID HT-Temperature-%s] Temperature: %.1f°C now < %.1f°C set", sensor+1, sensor_ht_read_temp_c[sensor], pid_ht_temp_set[sensor])
                        else:
                            logging.debug("[PID HT-Temperature-%s] Temperature: %.1f°C now = %.1f°C set", sensor+1, sensor_ht_read_temp_c[sensor], pid_ht_temp_set[sensor])

                        if pid_ht_temp_set_dir[sensor] > -1 and PIDTemp > 0:
                            if pid_ht_temp_outmin_low[sensor] != 0 and PIDTemp < pid_ht_temp_outmin_low[sensor]:
                                logging.debug("[PID HT-Temperature-%s] PID = %.1f (min enabled, %s, not turning on)", sensor+1, PIDTemp, pid_ht_temp_outmin_low[sensor])
                            elif pid_ht_temp_outmax_low[sensor] != 0 and PIDTemp > pid_ht_temp_outmax_low[sensor]:
                                logging.debug("[PID HT-Temperature-%s] PID = %.1f (max enabled, %s)", sensor+1, PIDTemp, pid_ht_temp_outmax_low[sensor])
                                PIDTemp = pid_ht_temp_outmax_low[sensor]
                                rod = threading.Thread(target = relay_on_duration,
                                    args = (pid_ht_temp_relay_low[sensor], round(PIDTemp,2), sensor, relay_trigger, relay_pin,))
                                rod.start()
                            else:
                                logging.debug("[PID HT-Temperature-%s] PID = %.1f", sensor+1, PIDTemp)
                                rod = threading.Thread(target = relay_on_duration,
                                    args = (pid_ht_temp_relay_low[sensor], round(PIDTemp,2), sensor, relay_trigger, relay_pin,))
                                rod.start()

                        elif pid_ht_temp_set_dir[sensor] < 1 and PIDTemp < 0:
                            PIDTemp = abs(PIDTemp)
                            if pid_ht_temp_outmin_high[sensor] != 0 and PIDTemp < pid_ht_temp_outmin_high[sensor]:
                                logging.debug("[PID HT-Temperature-%s] PID = %.1f (min enabled, %s, not turning on)", sensor+1, PIDTemp, pid_ht_temp_outmin_high[sensor])
                            elif pid_ht_temp_outmax_high[sensor] != 0 and PIDTemp > pid_ht_temp_outmax_high[sensor]:
                                logging.debug("[PID HT-Temperature-%s] PID = %.1f (max enabled, %s)", sensor+1, PIDTemp, pid_ht_temp_outmax_high[sensor])
                                PIDTemp = pid_ht_temp_outmax_high[sensor]
                                rod = threading.Thread(target = relay_on_duration,
                                    args = (pid_ht_temp_relay_high[sensor], round(PIDTemp,2), sensor, relay_trigger, relay_pin,))
                                rod.start()
                            else:
                                logging.debug("[PID HT-Temperature-%s] PID = %.1f", sensor+1, PIDTemp)
                                rod = threading.Thread(target = relay_on_duration,
                                    args = (pid_ht_temp_relay_high[sensor], round(PIDTemp,2), sensor, relay_trigger, relay_pin,))
                                rod.start()

                        else:
                            logging.debug("[PID HT-Temperature-%s] PID = %.1f", sensor+1, PIDTemp)
                            PIDTemp = 0
                        timerTemp = int(time.time()) + pid_ht_temp_period[sensor]
                else:
                    logging.warning("[PID HT-Temperature-%s] Could not read Hum/Temp sensor, not updating PID", sensor+1)

        time.sleep(0.1)
    logging.info("[PID HT-Temperature-%s] Shutting Down %s", sensor+1, ThreadName)

    if pid_ht_temp_relay_high[sensor]:
        relay_onoff(int(pid_ht_temp_relay_high[sensor]), 'off')
    if pid_ht_temp_relay_low[sensor]:
        relay_onoff(int(pid_ht_temp_relay_low[sensor]), 'off')

    pid_ht_temp_alive[sensor] = 2


# HT Sensor Humidity modulation by PID control
def ht_sensor_humidity_monitor(ThreadName, sensor):
    global pid_ht_hum_alive
    timerHum = 0
    PIDHum = 0
    logging.info("[PID HT-Humidity-%s] Starting %s", sensor+1, ThreadName)

    if pid_ht_hum_relay_high[sensor]:
        relay_onoff(int(pid_ht_hum_relay_high[sensor]), 'off')
    if pid_ht_hum_relay_low[sensor]:
        relay_onoff(int(pid_ht_hum_relay_low[sensor]), 'off')

    pid_hum = PID(pid_ht_hum_p[sensor], pid_ht_hum_i[sensor], pid_ht_hum_d[sensor])
    pid_hum.setPoint(pid_ht_hum_set[sensor])

    while pid_ht_hum_alive[sensor]:

        if pause_daemon:
            logging.debug("[PID HT-Humidity-%s] Pausing Hum/Temp sensor read for SQL reload", sensor+1)
            while pause_daemon:
                time.sleep(0.1)

        if ( ( (pid_ht_hum_set_dir[sensor] == 0 and
            pid_ht_hum_relay_high[sensor] != 0 and
            pid_ht_hum_relay_low[sensor] != 0) or 

            (pid_ht_hum_set_dir[sensor] == -1 and
            pid_ht_hum_relay_high[sensor] != 0) or

            (pid_ht_hum_set_dir[sensor] == 1 and
            pid_ht_hum_relay_low[sensor] != 0) ) and

            pid_ht_hum_or[sensor] == 0 and
            pid_ht_hum_down == 0 and
            sensor_ht_activated[sensor] == 1):

            if int(time.time()) > timerHum:

                logging.debug("[PID HT-Humidity-%s] Reading humidity...", sensor+1)
                if read_ht_sensor(sensor) == 1:

                    verify_check = {"temperature": 0, "humidity": 0}
                    if (sensor_ht_verify_hum_stop[sensor] or sensor_ht_verify_hum_notify[sensor]) and sensor_ht_verify_pin[sensor] != 0:
                        return_value, verify_check["temperature"], verify_check["humidity"] = verify_ht_sensor(sensor, sensor_ht_verify_pin[sensor])

                    if sensor_ht_verify_hum_stop[sensor] and verify_check["humidity"]:
                        logging.warning("[PID HT-Humidity-%s] Verification of Humidity failed, not updating PID or turning on relay", sensor+1)
                        timerHum = int(time.time()) + pid_ht_hum_period[sensor]
                    else:
                        PIDHum = pid_hum.update(float(sensor_ht_read_hum[sensor]))
                        if sensor_ht_read_hum[sensor] > pid_ht_hum_set[sensor]:
                            logging.debug("[PID HT-Humidity-%s] Humidity: %.1f%% now > %.1f%% set", sensor+1, sensor_ht_read_hum[sensor], pid_ht_hum_set[sensor])
                        elif sensor_ht_read_hum[sensor] < pid_ht_hum_set[sensor]:
                            logging.debug("[PID HT-Humidity-%s] Humidity: %.1f%% now < %.1f%% set", sensor+1, sensor_ht_read_hum[sensor], pid_ht_hum_set[sensor])
                        else:
                            logging.debug("[PID HT-Humidity-%s] Humidity: %.1f%% now = %.1f%% set", sensor+1, sensor_ht_read_hum[sensor], pid_ht_hum_set[sensor])

                        if pid_ht_hum_set_dir[sensor] > -1 and PIDHum > 0:
                            if pid_ht_hum_outmin_low[sensor] != 0 and PIDHum < pid_ht_hum_outmin_low[sensor]:
                                logging.debug("[PID HT-Humidity-%s] PID = %.1f (min enabled, %s, not turning on)", sensor+1, PIDHum, pid_ht_hum_outmin_low[sensor])
                            elif pid_ht_hum_outmax_low[sensor] != 0 and PIDHum > pid_ht_hum_outmax_low[sensor]:
                                logging.debug("[PID HT-Humidity-%s] PID = %.1f (max enabled, %s)", sensor+1, PIDHum, pid_ht_hum_outmax_low[sensor])
                                PIDHum = pid_ht_hum_outmax_low[sensor]
                                rod = threading.Thread(target = relay_on_duration,
                                    args = (pid_ht_hum_relay_low[sensor], round(PIDHum,2), sensor, relay_trigger, relay_pin,))
                                rod.start()
                            else:
                                logging.debug("[PID HT-Humidity-%s] PID = %.1f (max disabled)", sensor+1, PIDHum)
                                rod = threading.Thread(target = relay_on_duration,
                                    args = (pid_ht_hum_relay_low[sensor], round(PIDHum,2), sensor, relay_trigger, relay_pin,))
                                rod.start()

                        elif pid_ht_hum_set_dir[sensor] < 1 and PIDHum < 0:
                            PIDHum = abs(PIDHum)
                            if pid_ht_hum_outmin_high[sensor] != 0 and PIDHum < pid_ht_hum_outmin_high[sensor]:
                                logging.debug("[PID HT-Humidity-%s] PID = %.1f (min enabled, %s, not turning on)", sensor+1, PIDHum, pid_ht_hum_outmin_high[sensor])
                            elif pid_ht_hum_outmax_high[sensor] != 0 and PIDHum > pid_ht_hum_outmax_high[sensor]:
                                logging.debug("[PID HT-Humidity-%s] PID = %.1f (max enabled, %s)", sensor+1, PIDHum, pid_ht_hum_outmax_high[sensor])
                                PIDHum = pid_ht_hum_outmax_high[sensor]
                                rod = threading.Thread(target = relay_on_duration,
                                    args = (pid_ht_hum_relay_high[sensor], round(PIDHum,2), sensor, relay_trigger, relay_pin,))
                                rod.start()
                            else:
                                logging.debug("[PID HT-Humidity-%s] PID = %.1f", sensor+1, PIDHum)
                                rod = threading.Thread(target = relay_on_duration,
                                    args = (pid_ht_hum_relay_high[sensor], round(PIDHum,2), sensor, relay_trigger, relay_pin,))
                                rod.start()

                        else:
                            logging.debug("[PID HT-Humidity-%s] PID = %.1f", sensor+1, PIDHum)
                            PIDHum = 0
                        timerHum = int(time.time()) + pid_ht_hum_period[sensor]
                else:
                    logging.warning("[PID HT-Humidity-%s] Could not read Hum/Temp sensor, not updating PID", sensor+1)
        time.sleep(0.1)
    logging.info("[PID HT-Humidity-%s] Shutting Down %s", sensor+1, ThreadName)

    if pid_ht_hum_relay_high[sensor]:
        relay_onoff(int(pid_ht_hum_relay_high[sensor]), 'off')
    if pid_ht_hum_relay_low[sensor]:
        relay_onoff(int(pid_ht_hum_relay_low[sensor]), 'off')

    pid_ht_hum_alive[sensor] = 2


# CO2 modulation by PID control
def co2_monitor(ThreadName, sensor):
    global pid_co2_alive
    timerCO2 = 0
    PIDCO2 = 0
    logging.info("[PID CO2-%s] Starting %s", sensor+1, ThreadName)

    if pid_co2_relay_high[sensor]:
        relay_onoff(int(pid_co2_relay_high[sensor]), 'off')
    if pid_co2_relay_low[sensor]:
        relay_onoff(int(pid_co2_relay_low[sensor]), 'off')

    pid_co2 = PID(pid_co2_p[sensor], pid_co2_i[sensor], pid_co2_d[sensor])
    pid_co2.setPoint(pid_co2_set[sensor])

    while pid_co2_alive[sensor]:

        if pause_daemon:
            logging.debug("[PID CO2-%s] Pausing CO2 sensor read for SQL reload", sensor+1)
            while pause_daemon:
                time.sleep(0.1)

        if ( ( (pid_co2_set_dir[sensor] == 0 and
            pid_co2_relay_high[sensor] != 0 and
            pid_co2_relay_low[sensor] != 0) or

            (pid_co2_set_dir[sensor] == -1 and
            pid_co2_relay_high[sensor] != 0) or

            (pid_co2_set_dir[sensor] == 1 and
            pid_co2_relay_low[sensor] != 0) ) and

            pid_co2_or[sensor] == 0 and
            pid_co2_down == 0 and
            sensor_co2_activated[sensor] == 1):

            if int(time.time()) > timerCO2:

                logging.debug("[PID CO2-%s] Reading temperature...", sensor+1)
                if read_co2_sensor(sensor) == 1:

                    PIDCO2 = pid_co2.update(float(sensor_co2_read_co2[sensor]))
                    if sensor_co2_read_co2[sensor] > pid_co2_set[sensor]:
                        logging.debug("[PID CO2-%s] CO2: %.1f ppm > %.1f ppm set", sensor+1, sensor_co2_read_co2[sensor], pid_co2_set[sensor])
                    elif sensor_co2_read_co2[sensor] < pid_co2_set[sensor]:
                        logging.debug("[PID CO2-%s] CO2: %.1f ppm < %.1f ppm set", sensor+1, sensor_co2_read_co2[sensor], pid_co2_set[sensor])
                    else:
                        logging.debug("[PID CO2-%s] CO2: %.1f ppm now = %.1f ppm set", sensor+1, sensor_co2_read_co2[sensor], pid_co2_set[sensor])

                    if pid_co2_set_dir[sensor] > -1 and PIDCO2 > 0:
                        if pid_co2_outmin_low[sensor] != 0 and PIDCO2 < pid_co2_outmin_low[sensor]:
                            logging.debug("[PID CO2-%s] PID = %.1f (min enabled, %s, not turning on)", sensor+1, PIDCO2, pid_co2_outmin_low[sensor])
                        elif pid_co2_outmax_low[sensor] != 0 and PIDCO2 > pid_co2_outmax_low[sensor]:
                            logging.debug("[PID CO2-%s] PID = %.1f (max enabled, %s)", sensor+1, PIDCO2, pid_co2_outmax_low[sensor])
                            PIDCO2 = pid_co2_outmax_low[sensor]
                            rod = threading.Thread(target = relay_on_duration,
                                args = (pid_co2_relay_low[sensor], round(PIDCO2,2), sensor, relay_trigger, relay_pin,))
                            rod.start()
                        else:
                            logging.debug("[PID CO2-%s] PID = %.1f", sensor+1, PIDCO2)
                            rod = threading.Thread(target = relay_on_duration,
                                args = (pid_co2_relay_low[sensor], round(PIDCO2,2), sensor, relay_trigger, relay_pin,))
                            rod.start()

                    elif pid_co2_set_dir[sensor] < 1 and PIDCO2 < 0:
                        PIDCO2 = abs(PIDCO2)
                        if pid_co2_outmin_high[sensor] != 0 and PIDCO2 < pid_co2_outmin_high[sensor]:
                            logging.debug("[PID CO2-%s] PID = %.1f (min enabled, %s, not turning on)", sensor+1, PIDCO2, pid_co2_outmin_high[sensor])
                        elif pid_co2_outmax_high[sensor] != 0 and PIDCO2 > pid_co2_outmax_high[sensor]:
                            logging.debug("[PID CO2-%s] PID = %.1f (max enabled, %s)", sensor+1, PIDCO2, pid_co2_outmax_high[sensor])
                            PIDCO2 = pid_co2_outmax_high[sensor]
                            rod = threading.Thread(target = relay_on_duration,
                                args = (pid_co2_relay_high[sensor], round(PIDCO2,2), sensor, relay_trigger, relay_pin,))
                            rod.start()
                        else:
                            logging.debug("[PID CO2-%s] PID = %.1f", sensor+1, PIDCO2)
                            rod = threading.Thread(target = relay_on_duration,
                                args = (pid_co2_relay_high[sensor], round(PIDCO2,2), sensor, relay_trigger, relay_pin,))
                            rod.start()

                    else:
                        logging.debug("[PID CO2-%s] PID = %.1f", sensor+1, PIDCO2)
                        PIDCO2 = 0
                    timerCO2 = int(time.time()) + pid_co2_period[sensor]
                else:
                    logging.warning("[PID CO2-%s] Could not read CO2 sensor, not updating PID", sensor+1)
        time.sleep(0.1)
    logging.info("[PID CO2-%s] Shutting Down %s", sensor+1, ThreadName)

    if pid_co2_relay_high[sensor]:
        relay_onoff(int(pid_co2_relay_high[sensor]), 'off')
    if pid_co2_relay_low[sensor]:
        relay_onoff(int(pid_co2_relay_low[sensor]), 'off')

    pid_co2_alive[sensor] = 2


# Press Sensor Temperature modulation by PID control
def press_sensor_temperature_monitor(ThreadName, sensor):
    global pid_press_temp_alive
    timerTemp = 0
    PIDTemp = 0
    logging.info("[PID Press-Temperature-%s] Starting %s", sensor+1, ThreadName)

    if pid_press_temp_relay_high[sensor]:
        relay_onoff(int(pid_press_temp_relay_high[sensor]), 'off')
    if pid_press_temp_relay_low[sensor]:
        relay_onoff(int(pid_press_temp_relay_low[sensor]), 'off')

    pid_temp = PID(pid_press_temp_p[sensor], pid_press_temp_i[sensor], pid_press_temp_d[sensor])
    pid_temp.setPoint(pid_press_temp_set[sensor])

    while pid_press_temp_alive[sensor]:

        if pause_daemon:
            logging.debug("[PID Press-Temperature-%s] Pausing Press/Temp sensor read for SQL reload", sensor+1)
            while pause_daemon:
                time.sleep(0.1)

        if ( ( (pid_press_temp_set_dir[sensor] == 0 and
            pid_press_temp_relay_high[sensor] != 0 and
            pid_press_temp_relay_low[sensor] != 0) or

            (pid_press_temp_set_dir[sensor] == -1 and
            pid_press_temp_relay_high[sensor] != 0) or

            (pid_press_temp_set_dir[sensor] == 1 and
            pid_press_temp_relay_low[sensor] != 0) ) and

            pid_press_temp_or[sensor] == 0 and
            pid_press_temp_down == 0 and
            sensor_ht_activated[sensor] == 1):

            if int(time.time()) > timerTemp:

                logging.debug("[PID Press-Temperature-%s] Reading temperature...", sensor+1)
                if read_press_sensor(sensor) == 1:

                    PIDTemp = pid_temp.update(float(sensor_ht_read_temp_c[sensor]))
                    if sensor_ht_read_temp_c[sensor] > pid_press_temp_set[sensor]:
                        logging.debug("[PID Press-Temperature-%s] Temperature: %.1f°C now > %.1f°C set", sensor+1, sensor_ht_read_temp_c[sensor], pid_press_temp_set[sensor])
                    elif sensor_ht_read_temp_c[sensor] < pid_press_temp_set[sensor]:
                        logging.debug("[PID Press-Temperature-%s] Temperature: %.1f°C now < %.1f°C set", sensor+1, sensor_ht_read_temp_c[sensor], pid_press_temp_set[sensor])
                    else:
                        logging.debug("[PID Press-Temperature-%s] Temperature: %.1f°C now = %.1f°C set", sensor+1, sensor_ht_read_temp_c[sensor], pid_press_temp_set[sensor])

                    if pid_press_temp_set_dir[sensor] > -1 and PIDTemp > 0:
                        if pid_press_temp_outmin_low[sensor] != 0 and PIDTemp < pid_press_temp_outmin_low[sensor]:
                            logging.debug("[PID Press-Temperature-%s] PID = %.1f (min enabled, %s, not turning on)", sensor+1, PIDTemp, pid_press_temp_outmin_low[sensor])
                        elif pid_press_temp_outmax_low[sensor] != 0 and PIDTemp > pid_press_temp_outmax_low[sensor]:
                            logging.debug("[PID Press-Temperature-%s] PID = %.1f (max enabled, %s)", sensor+1, PIDTemp, pid_press_temp_outmax_low[sensor])
                            PIDTemp = pid_press_temp_outmax_low[sensor]
                            rod = threading.Thread(target = relay_on_duration,
                                args = (pid_press_temp_relay_low[sensor], round(PIDTemp,2), sensor, relay_trigger, relay_pin,))
                            rod.start()
                        else:
                            logging.debug("[PID Press-Temperature-%s] PID = %.1f", sensor+1, PIDTemp)
                            rod = threading.Thread(target = relay_on_duration,
                                args = (pid_press_temp_relay_low[sensor], round(PIDTemp,2), sensor, relay_trigger, relay_pin,))
                            rod.start()

                    elif pid_press_temp_set_dir[sensor] < 1 and PIDTemp < 0:
                        PIDTemp = abs(PIDTemp)
                        if pid_press_temp_outmin_high[sensor] != 0 and PIDTemp < pid_press_temp_outmin_high[sensor]:
                            logging.debug("[PID Press-Temperature-%s] PID = %.1f (min enabled, %s, not turning on)", sensor+1, PIDTemp, pid_press_temp_outmin_high[sensor])
                        elif pid_press_temp_outmax_high[sensor] != 0 and PIDTemp > pid_press_temp_outmax_high[sensor]:
                            logging.debug("[PID Press-Temperature-%s] PID = %.1f (max enabled, %s)", sensor+1, PIDTemp, pid_press_temp_outmax_high[sensor])
                            PIDTemp = pid_press_temp_outmax_high[sensor]
                            rod = threading.Thread(target = relay_on_duration,
                                args = (pid_press_temp_relay_high[sensor], round(PIDTemp,2), sensor, relay_trigger, relay_pin,))
                            rod.start()
                        else:
                            logging.debug("[PID Press-Temperature-%s] PID = %.1f", sensor+1, PIDTemp)
                            rod = threading.Thread(target = relay_on_duration,
                                args = (pid_press_temp_relay_high[sensor], round(PIDTemp,2), sensor, relay_trigger, relay_pin,))
                            rod.start()

                    else:
                        logging.debug("[PID Press-Temperature-%s] PID = %.1f", sensor+1, PIDTemp)
                        PIDTemp = 0
                    timerTemp = int(time.time()) + pid_press_temp_period[sensor]
                else:
                    logging.warning("[PID Press-Temperature-%s] Could not read Press/Temp sensor, not updating PID", sensor+1)
        time.sleep(0.1)
    logging.info("[PID Press-Temperature-%s] Shutting Down %s", sensor+1, ThreadName)

    if pid_press_temp_relay_high[sensor]:
        relay_onoff(int(pid_press_temp_relay_high[sensor]), 'off')
    if pid_press_temp_relay_low[sensor]:
        relay_onoff(int(pid_press_temp_relay_low[sensor]), 'off')

    pid_press_temp_alive[sensor] = 2


# Press Sensor Pressure modulation by PID control
def press_sensor_pressure_monitor(ThreadName, sensor):
    global pid_press_press_alive
    timerPress = 0
    PIDPress = 0
    logging.info("[PID Press-Pressure-%s] Starting %s", sensor+1, ThreadName)

    if pid_press_press_relay_high[sensor]:
        relay_onoff(int(pid_press_press_relay_high[sensor]), 'off')
    if pid_press_press_relay_low[sensor]:
        relay_onoff(int(pid_press_press_relay_low[sensor]), 'off')

    pid_press = PID(pid_press_press_p[sensor], pid_press_press_i[sensor], pid_press_press_d[sensor])
    pid_press.setPoint(pid_press_press_set[sensor])

    while pid_press_press_alive[sensor]:

        if pause_daemon:
            logging.debug("[PID Press-Pressure-%s] Pausing Press/Temp sensor read for SQL reload", sensor+1)
            while pause_daemon:
                time.sleep(0.1)

        if ( ( (pid_press_press_set_dir[sensor] == 0 and
            pid_press_press_relay_high[sensor] != 0 and
            pid_press_press_relay_low[sensor] != 0) or 

            (pid_press_press_set_dir[sensor] == -1 and
            pid_press_press_relay_high[sensor] != 0) or

            (pid_press_press_set_dir[sensor] == 1 and
            pid_press_press_relay_low[sensor] != 0) ) and

            pid_press_press_or[sensor] == 0 and
            pid_press_press_down == 0 and
            sensor_press_activated[sensor] == 1):

            if int(time.time()) > timerPress:

                logging.debug("[PID Press-Pressure-%s] Reading pressure...", sensor+1)
                if read_press_sensor(sensor) == 1:

                    PIDPress = pid_press.update(float(sensor_press_read_press[sensor]))
                    if sensor_press_read_press[sensor] > pid_press_press_set[sensor]:
                        logging.debug("[PID Press-Pressure-%s] Pressure: %.1f%% now > %.1fPa set", sensor+1, sensor_press_read_press[sensor], pid_press_press_set[sensor])
                    elif sensor_press_read_press[sensor] < pid_press_press_set[sensor]:
                        logging.debug("[PID Press-Pressure-%s] Pressure: %.1f%% now < %.1fPa set", sensor+1, sensor_press_read_press[sensor], pid_press_press_set[sensor])
                    else:
                        logging.debug("[PID Press-Pressure-%s] Pressure: %.1f%% now = %.1fPa set", sensor+1, sensor_press_read_press[sensor], pid_press_press_set[sensor])

                    if pid_press_press_set_dir[sensor] > -1 and PIDPress > 0:
                        if pid_press_press_outmin_low[sensor] != 0 and PIDPress < pid_press_press_outmin_low[sensor]:
                            logging.debug("[PID Press-Pressure-%s] PID = %.1f (min enabled, %s, not turning on)", sensor+1, PIDPress, pid_press_press_outmin_low[sensor])
                        elif pid_press_press_outmax_low[sensor] != 0 and PIDPress > pid_press_press_outmax_low[sensor]:
                            logging.debug("[PID Press-Pressure-%s] PID = %.1f (max enabled, %s)", sensor+1, PIDPress, pid_press_press_outmax_low[sensor])
                            PIDPress = pid_press_press_outmax_low[sensor]
                            rod = threading.Thread(target = relay_on_duration,
                                args = (pid_press_press_relay_low[sensor], round(PIDPress,2), sensor, relay_trigger, relay_pin,))
                            rod.start()
                        else:
                            logging.debug("[PID Press-Pressure-%s] PID = %.1f", sensor+1, PIDPress)
                            rod = threading.Thread(target = relay_on_duration,
                                args = (pid_press_press_relay_low[sensor], round(PIDPress,2), sensor, relay_trigger, relay_pin,))
                            rod.start()

                    elif pid_press_press_set_dir[sensor] < 1 and PIDPress < 0:
                        PIDPress = abs(PIDPress)
                        if pid_press_press_outmin_high[sensor] != 0 and PIDPress < pid_press_press_outmin_high[sensor]:
                            logging.debug("[PID Press-Pressure-%s] PID = %.1f (min enabled, %s, not turning on)", sensor+1, PIDPress, pid_press_press_outmin_high[sensor])
                        elif pid_press_press_outmax_high[sensor] != 0 and PIDPress > pid_press_press_outmax_high[sensor]:
                            logging.debug("[PID Press-Pressure-%s] PID = %.1f (max enabled, %s)", sensor+1, PIDPress, pid_press_press_outmax_high[sensor])
                            PIDPress = pid_press_press_outmax_high[sensor]
                            rod = threading.Thread(target = relay_on_duration,
                                args = (pid_press_press_relay_high[sensor], round(PIDPress,2), sensor, relay_trigger, relay_pin,))
                            rod.start()
                        else:
                            logging.debug("[PID Press-Pressure-%s] PID = %.1f", sensor+1, PIDPress)
                            rod = threading.Thread(target = relay_on_duration,
                                args = (pid_press_press_relay_high[sensor], round(PIDPress,2), sensor, relay_trigger, relay_pin,))
                            rod.start()

                    else:
                        logging.debug("[PID Press-Pressure-%s] PID = %.1f", sensor+1, PIDPress)
                        PIDPress = 0
                    timerPress = int(time.time()) + pid_press_press_period[sensor]
                else:
                    logging.warning("[PID Press-Pressure-%s] Could not read Press/Temp sensor, not updating PID", sensor+1)
        time.sleep(0.1)
    logging.info("[PID Press-Pressure-%s] Shutting Down %s", sensor+1, ThreadName)

    if pid_press_press_relay_high[sensor]:
        relay_onoff(int(pid_press_press_relay_high[sensor]), 'off')
    if pid_press_press_relay_low[sensor]:
        relay_onoff(int(pid_press_press_relay_low[sensor]), 'off')

    pid_press_press_alive[sensor] = 2


def PID_start(type_, number):
    global pid_number
    pid_number = number
    if type_ == 'TTemp':
        global pid_t_temp_up
        pid_t_temp_up = 1
        while pid_t_temp_up:
            time.sleep(0.1)
    if type_ == 'HTTemp':
        global pid_ht_temp_up
        pid_ht_temp_up = 1
        while pid_ht_temp_up:
            time.sleep(0.1)
    elif type_ == 'HTHum':
        global pid_ht_hum_up
        pid_ht_hum_up = 1
        while pid_ht_hum_up:
            time.sleep(0.1)
    elif type_ == 'CO2':
        global pid_co2_up
        pid_co2_up = 1
        while pid_co2_up:
            time.sleep(0.1)
    if type_ == 'PressTemp':
        global pid_press_temp_up
        pid_press_temp_up = 1
        while pid_press_temp_up:
            time.sleep(0.1)
    elif type_ == 'PressPress':
        global pid_press_press_up
        pid_press_press_up = 1
        while pid_press_press_up:
            time.sleep(0.1)
    return 1

def PID_stop(type_, number):
    global pid_number
    pid_number = number
    if type_ == 'TTemp':
        global pid_t_temp_down
        pid_t_temp_down = 1
        while pid_t_temp_down == 1:
            time.sleep(0.1)
    if type_ == 'HTTemp':
        global pid_ht_temp_down
        pid_ht_temp_down = 1
        while pid_ht_temp_down == 1:
            time.sleep(0.1)
    if type_ == 'HTHum':
        global pid_ht_hum_down
        pid_ht_hum_down = 1
        while pid_ht_hum_down == 1:
            time.sleep(0.1)
    if type_ == 'CO2':
        global pid_co2_down
        pid_co2_down = 1
        while pid_co2_down == 1:
            time.sleep(0.1)
    if type_ == 'PressTemp':
        global pid_press_temp_down
        pid_press_temp_down = 1
        while pid_press_temp_down == 1:
            time.sleep(0.1)
    if type_ == 'PressPress':
        global pid_press_press_down
        pid_press_press_down = 1
        while pid_press_press_down == 1:
            time.sleep(0.1)
    return 1



#################################################
#                Sensor Reading                 #
#################################################

# Read the temperature and humidity from sensor
def read_t_sensor(sensor):
    global sensor_t_read_temp_c
    tempc = None
    tempc2 = None
    t_read_tries = 5

    if not os.path.exists(lock_directory):
        os.makedirs(lock_directory)

    lock = LockFile(sensor_t_lock_path)
    while not lock.i_am_locking():
        try:
            logging.debug("[Read T Sensor-%s] Acquiring Lock: %s", sensor+1, lock.path)
            lock.acquire(timeout=90)    # wait up to 60 seconds
        except:
            logging.warning("[Read T Sensor-%s] Breaking Lock to Acquire: %s", sensor+1, lock.path)
            lock.break_lock()
            lock.acquire()
    logging.debug("[Read T Sensor-%s] Gained lock: %s", sensor+1, lock.path)
    timerT = 0
    if sensor_t_premeasure_relay[sensor] and sensor_t_premeasure_dur[sensor]:
        timerT = int(time.time()) + sensor_t_premeasure_dur[sensor]
        rod = threading.Thread(target = relay_on_duration,
            args = (sensor_t_premeasure_relay[sensor], sensor_t_premeasure_dur[sensor], sensor, relay_trigger, relay_pin,))
        rod.start()
        while timerT > int(time.time()) and client_que != 'TerminateServer':
            if pause_daemon:
                relay_onoff(sensor_t_premeasure_relay[sensor], 'off')
                break
            time.sleep(0.25)

    for r in range(0, t_read_tries): # Multiple attempts to get similar consecutive readings
        if not pid_t_temp_alive[sensor] or client_que == 'TerminateServer' or pause_daemon:
            break
        logging.debug("[Read T Sensor-%s] Taking first Temperature/Humidity reading", sensor+1)
        for i in range(0, t_read_tries):
            if pid_t_temp_alive[sensor] and client_que != 'TerminateServer' and pause_daemon != 1:
                tempc2 = read_t(sensor, sensor_t_device[sensor], sensor_t_pin[sensor])
                if tempc2 is not None:
                    break
            else:
                break

        if tempc2 is None:
            logging.warning("[Read T Sensor-%s] Could not read first Temp measurement!", sensor+1)
            break
        else:
            logging.debug("[Read T Sensor-%s] %.1f°C", sensor, tempc2)
            logging.debug("[Read T Sensor-%s] Taking second Temperature reading", sensor+1)

        for i in range(0, t_read_tries): # Multiple attempts to get first reading
            if pid_t_temp_alive[sensor] and client_que != 'TerminateServer' and pause_daemon != 1:
                tempc = read_t(sensor, sensor_t_device[sensor], sensor_t_pin[sensor])
                if tempc is not None:
                    break
            else:
                break

        if tempc is None:
            logging.warning("[Read T Sensor-%s] Could not read second Temp measurement!", sensor+1)
            break
        else:
            logging.debug("[Read T Sensor-%s] %.1f°C", sensor, tempc)
            logging.debug("[Read T Sensor-%s] Differences: %.1f°C", sensor+1, abs(tempc2-tempc))

            if abs(tempc2-tempc) > 1:
                tempc2 = tempc
                logging.debug("[Read T Sensor-%s] Successive readings > 1 difference: Rereading", sensor+1)
            else:
                logging.debug("[Read T Sensor-%s] Successive readings < 1 difference: keeping.", sensor+1)
                temperature_f = float(tempc)*9.0/5.0 + 32.0
                logging.debug("[Read T Sensor-%s] Temp: %.1f°C", sensor+1, tempc)
                sensor_t_read_temp_c[sensor] = tempc
                logging.debug("[Read T Sensor-%s] Removing lock: %s", sensor+1, lock.path)
                lock.release()
                return 1
    else:
        logging.warning("[Read T Sensor-%s] Could not get two consecutive Temp measurements that were consistent.", sensor+1)
    logging.debug("[Read T Sensor-%s] Removing lock: %s", sensor+1, lock.path)
    lock.release()
    return 0


# Obtain reading from T sensor
def read_t(sensor, device, pin):
    global last_t_reading

    # Ensure at least 1 second between sensor reads
    while last_t_reading > int(time.time()):
        time.sleep(0.25)

    if device == 'DS18B20':
        import glob
        os.system('modprobe w1-gpio')
        os.system('modprobe w1-therm')
        base_dir = '/sys/bus/w1/devices/'
        #device_folder = glob.glob(base_dir + '28*')[0]
        device_file = base_dir + '28-' + pin + '/w1_slave'
        def read_temp_raw():
            f = open(device_file, 'r')
            lines = f.readlines()
            f.close()
            return lines

        lines = read_temp_raw()
        while lines[0].strip()[-3:] != 'YES':
            time.sleep(0.2)
            lines = read_temp_raw()
        equals_pos = lines[1].find('t=')
        if equals_pos != -1:
            temp_string = lines[1][equals_pos+2:]
            tempc = float(temp_string) / 1000.0
            #temp_f = temp_c * 9.0 / 5.0 + 32.0
            last_t_reading = int(time.time())+2
            return tempc
    else:
        logging.debug("[Read T Sensor-%s] Device not recognized: %s", sensor+1, device)
        last_t_reading = int(time.time())+1
        return None


# Read the temperature and humidity from sensor
def read_ht_sensor(sensor):
    global sensor_ht_read_temp_c
    global sensor_ht_read_hum
    global sensor_ht_dewpt_c
    tempc = None
    tempc2 = None
    humidity = None
    humidity2 = None
    ht_read_tries = 5

    if not os.path.exists(lock_directory):
        os.makedirs(lock_directory)

    lock = LockFile(sensor_ht_lock_path)
    while not lock.i_am_locking():
        try:
            logging.debug("[Read HT Sensor-%s] Acquiring Lock: %s", sensor+1, lock.path)
            lock.acquire(timeout=90)    # wait up to 60 seconds
        except:
            logging.warning("[Read HT Sensor-%s] Breaking Lock to Acquire: %s", sensor+1, lock.path)
            lock.break_lock()
            lock.acquire()
    logging.debug("[Read HT Sensor-%s] Gained lock: %s", sensor+1, lock.path)
    timerHT = 0
    if sensor_ht_premeasure_relay[sensor] and sensor_ht_premeasure_dur[sensor]:
        timerHT = int(time.time()) + sensor_ht_premeasure_dur[sensor]
        rod = threading.Thread(target = relay_on_duration,
            args = (sensor_ht_premeasure_relay[sensor], sensor_ht_premeasure_dur[sensor], sensor, relay_trigger, relay_pin,))
        rod.start()
        while (timerHT > int(time.time())) and client_que != 'TerminateServer':
            if pause_daemon:
                relay_onoff(sensor_ht_premeasure_relay[sensor], 'off')
                break
            time.sleep(0.25)

    for r in range(0, ht_read_tries): # Multiple attempts to get similar consecutive readings
        if (not pid_ht_temp_alive[sensor] and not pid_ht_hum_alive[sensor]) or client_que == 'TerminateServer' or pause_daemon:
            break

        logging.debug("[Read HT Sensor-%s] Taking first Temperature/Humidity reading", sensor+1)

        for i in range(0, ht_read_tries):
            if (pid_ht_temp_alive[sensor] or pid_ht_hum_alive[sensor]) and client_que != 'TerminateServer' and pause_daemon != 1:
                humidity2, tempc2 = read_ht(sensor, sensor_ht_device[sensor], sensor_ht_pin[sensor])
                if humidity2 is not None and tempc2 is not None:
                    break
            else:
                break

        if humidity2 is None or tempc2 is None:
            logging.warning("[Read HT Sensor-%s] Could not read first Hum/Temp measurement!", sensor+1)
            break
        else:
            logging.debug("[Read HT Sensor-%s] %.1f°C, %.1f%%", sensor+1, tempc2, humidity2)
            logging.debug("[Read HT Sensor-%s] Taking second Temperature/Humidity reading", sensor+1)
        
        for i in range(0, ht_read_tries): # Multiple attempts to get first reading
            if (pid_ht_temp_alive[sensor] or pid_ht_hum_alive[sensor]) and client_que != 'TerminateServer' and pause_daemon != 1:
                humidity, tempc = read_ht(sensor, sensor_ht_device[sensor], sensor_ht_pin[sensor])
                if humidity is not None and tempc is not None:
                    break
            else:
                break

        if humidity is None or tempc is None:
            logging.warning("[Read HT Sensor-%s] Could not read second Hum/Temp measurement!", sensor+1)
            break
        else:
            logging.debug("[Read HT Sensor-%s] %.1f°C, %.1f%%", sensor+1, tempc, humidity)
            logging.debug("[Read HT Sensor-%s] Differences: %.1f°C, %.1f%%", sensor+1, abs(tempc2-tempc), abs(humidity2-humidity))

            if abs(tempc2-tempc) > 1 or abs(humidity2-humidity) > 1:
                tempc2 = tempc
                humidity2 = humidity
                logging.debug("[Read HT Sensor-%s] Successive readings > 1 difference: Rereading", sensor+1)
            else:
                logging.debug("[Read HT Sensor-%s] Successive readings < 1 difference: keeping.", sensor+1)
                temperature_f = float(tempc)*9.0/5.0 + 32.0
                sensor_ht_dewpt_c[sensor] = tempc - ((100-humidity) / 5)
                #sensor_ht_dewpt_f[sensor] = sensor_ht_dewpt_c[sensor] * 9 / 5 + 32
                #sensor_ht_heatindex_f = -42.379 + 2.04901523 * temperature_f + 10.14333127 * sensor_ht_read_hum - 0.22475541 * temperature_f * sensor_ht_read_hum - 6.83783 * 10**-3 * temperature_f**2 - 5.481717 * 10**-2 * sensor_ht_read_hum**2 + 1.22874 * 10**-3 * temperature_f**2 * sensor_ht_read_hum + 8.5282 * 10**-4 * temperature_f * sensor_ht_read_hum**2 - 1.99 * 10**-6 * temperature_f**2 * sensor_ht_read_hum**2
                #sensor_ht_heatindex_c[sensor] = (heatindexf - 32) * (5 / 9)
                logging.debug("[Read HT Sensor-%s] Temp: %.1f°C, Hum: %.1f%%, DP: %.1f°C", sensor+1, tempc, humidity, sensor_ht_dewpt_c[sensor])
                sensor_ht_read_hum[sensor] = humidity
                sensor_ht_read_temp_c[sensor] = tempc
                logging.debug("[Read HT Sensor-%s] Removing lock: %s", sensor+1, lock.path)
                lock.release()
                return 1

    logging.warning("[Read HT Sensor-%s] Could not get two consecutive Hum/Temp measurements that were consistent.", sensor+1)
    logging.debug("[Read HT Sensor-%s] Removing lock: %s", sensor+1, lock.path)
    lock.release()
    return 0


# Verify the temperature and/or humidity from second sensor
def verify_ht_sensor(sensor, GPIO):
    global sensor_ht_verify_read_temp_c
    global sensor_ht_verify_read_hum
    tempc = None
    tempc2 = None
    humidity = None
    humidity2 = None
    ht_read_tries = 5

    if not os.path.exists(lock_directory):
        os.makedirs(lock_directory)

    lock = LockFile(sensor_ht_lock_path)
    while not lock.i_am_locking():
        try:
            logging.debug("[Verify HT Sensor-%s] Acquiring Lock: %s", sensor+1, lock.path)
            lock.acquire(timeout=90)    # wait up to 60 seconds
        except:
            logging.warning("[Verify HT Sensor-%s] Breaking Lock to Acquire: %s", sensor+1, lock.path)
            lock.break_lock()
            lock.acquire()
    logging.debug("[Verify HT Sensor-%s] Gained lock: %s", sensor+1, lock.path)
    timerHT = 0
    if sensor_ht_premeasure_relay[sensor] and sensor_ht_premeasure_dur[sensor]:
        timerHT = int(time.time()) + sensor_ht_premeasure_dur[sensor]
        rod = threading.Thread(target = relay_on_duration,
            args = (sensor_ht_premeasure_relay[sensor], sensor_ht_premeasure_dur[sensor], sensor, relay_trigger, relay_pin,))
        rod.start()
        while (timerHT > int(time.time())) and client_que != 'TerminateServer':
            if pause_daemon:
                relay_onoff(sensor_ht_premeasure_relay[sensor], 'off')
                break
            time.sleep(0.25)

    for r in range(0, ht_read_tries): # Multiple attempts to get similar consecutive readings
        if (not pid_ht_temp_alive[sensor] and not pid_ht_hum_alive[sensor]) or client_que == 'TerminateServer' or pause_daemon:
            break

        logging.debug("[Verify HT Sensor-%s] Taking first Temperature/Humidity reading", sensor+1)

        for i in range(0, ht_read_tries):
            if (pid_ht_temp_alive[sensor] or pid_ht_hum_alive[sensor]) and client_que != 'TerminateServer' and pause_daemon != 1:
                humidity2, tempc2 = read_ht(sensor, sensor_ht_device[sensor], GPIO)
                if humidity2 is not None and tempc2 is not None:
                    break
            else:
                break

        if humidity2 is None or tempc2 is None:
            logging.warning("[Verify HT Sensor-%s] Could not read first Hum/Temp measurement!", sensor+1)
            break
        else:
            logging.debug("[Verify HT Sensor-%s] %.1f°C, %.1f%%", sensor+1, tempc2, humidity2)
            logging.debug("[Verify HT Sensor-%s] Taking second Temperature/Humidity reading", sensor+1)
        
        for i in range(0, ht_read_tries): # Multiple attempts to get first reading
            if (pid_ht_temp_alive[sensor] or pid_ht_hum_alive[sensor]) and client_que != 'TerminateServer' and pause_daemon != 1:
                humidity, tempc = read_ht(sensor, sensor_ht_device[sensor], GPIO)
                if humidity is not None and tempc is not None:
                    break
            else:
                break

        if humidity is None or tempc is None:
            logging.warning("[Verify HT Sensor-%s] Could not read second Hum/Temp measurement!", sensor+1)
            break
        else:
            logging.debug("[Verify HT Sensor-%s] %.1f°C, %.1f%%", sensor+1, tempc, humidity)
            logging.debug("[Verify HT Sensor-%s] Differences: %.1f°C, %.1f%%", sensor+1, abs(tempc2-tempc), abs(humidity2-humidity))

            if abs(tempc2-tempc) > 1 or abs(humidity2-humidity) > 1:
                tempc2 = tempc
                humidity2 = humidity
                logging.debug("[Verify HT Sensor-%s] Successive readings > 1 difference: Rereading", sensor+1)
            else:
                logging.debug("[Verify HT Sensor-%s] Successive readings < 1 difference: keeping.", sensor+1)
                temperature_f = float(tempc)*9.0/5.0 + 32.0
                logging.debug("[Verify HT Sensor-%s] Temp: %.1f°C, Hum: %.1f%%", sensor+1, tempc, humidity)
                sensor_ht_verify_read_hum = humidity
                sensor_ht_verify_read_temp_c = tempc
                logging.debug("[Verify HT Sensor-%s] Removing lock: %s", sensor+1, lock.path)
                lock.release()

                verify_check = {"temperature": 0, "humidity": 0}
                if abs(tempc - sensor_ht_read_temp_c[sensor]) > sensor_ht_verify_temp[sensor]:
                    verify_check["temperature"] = 1
                if abs(humidity - sensor_ht_read_hum[sensor]) > sensor_ht_verify_hum[sensor]:
                    verify_check["humidity"] = 1

                if verify_check["temperature"] and verify_check["humidity"]:
                    message = "[Verify HT Sensor-%s] (%s) Temperature difference (%.1f C) greater than set (%.1f C) and Humidity difference (%.1f%%) greater than set (%.1f%%)" % (sensor+1, sensor_ht_name[sensor], abs(tempc - sensor_ht_read_temp_c[sensor]), sensor_ht_verify_temp[sensor], abs(humidity - sensor_ht_read_hum[sensor]), sensor_ht_verify_hum[sensor])
                elif verify_check["temperature"] and not verify_check["humidity"]:
                    message = "[Verify HT Sensor-%s] (%s) Temperature difference (%.1f C) greater than set (%.1f C)" % (sensor+1, sensor_ht_name[sensor], abs(tempc - sensor_ht_read_temp_c[sensor]), sensor_ht_verify_temp[sensor])
                elif verify_check["humidity"] and not verify_check["temperature"]:
                    message = "[Verify HT Sensor-%s] (%s) Humidity difference (%.1f%%) greater than set (%.1f%%)" % (sensor+1, sensor_ht_name[sensor], abs(humidity - sensor_ht_read_hum[sensor]), sensor_ht_verify_hum[sensor])

                if verify_check["temperature"] or verify_check["humidity"]:
                    if (((sensor_ht_verify_temp_notify[sensor] and sensor_ht_verify_hum_notify[sensor]) and (verify_check["temperature"] and verify_check["humidity"])) or
                        (sensor_ht_verify_temp_notify[sensor] and verify_check["temperature"]) or
                        (sensor_ht_verify_hum_notify[sensor] and verify_check["humidity"])):
                        email(sensor_ht_verify_email[sensor], message)
                    logging.warning(message)
                    return 2, verify_check["temperature"], verify_check["humidity"]
                else:
                    logging.debug("[Verify HT Sensor-%s] Both differences within range: %.1f°C <= %.1f°C set, %.1f%% <= %.1f%% set", sensor+1, abs(tempc - sensor_ht_read_temp_c[sensor]), sensor_ht_verify_temp[sensor], abs(humidity - sensor_ht_read_hum[sensor]), sensor_ht_verify_hum[sensor])
                    return 1, verify_check["temperature"], verify_check["humidity"]
                    

    logging.warning("[Verify HT Sensor-%s] Could not get two consecutive Hum/Temp measurements that were consistent.", sensor+1)
    logging.debug("[Verify HT Sensor-%s] Removing lock: %s", sensor+1, lock.path)
    lock.release()
    return 0


# Obtain reading from HT sensor
def read_ht(sensor, device, pin):
    global last_ht_reading
    # Ensure at least 2 seconds between sensor reads
    while last_ht_reading > int(time.time()):
        time.sleep(0.25)
    if device == 'DHT11': device = Adafruit_DHT.DHT11
    elif device == 'DHT22': device = Adafruit_DHT.DHT22
    elif device == 'AM2302': device = Adafruit_DHT.AM2302
    elif device == 'AM2315':
        device = 'AM2315'
    if device == Adafruit_DHT.DHT11 or device == Adafruit_DHT.DHT22 or device == Adafruit_DHT.AM2302:
        humidity, temp = Adafruit_DHT.read_retry(device, pin)
        last_ht_reading = int(time.time())+2
        return humidity, temp
    elif device == 'AM2315':
        if sensor_ht_pin[sensor-1] != 0:
            I2C_address = 0x70 + (pin / 10)
            if GPIO.RPI_REVISION == 2 or GPIO.RPI_REVISION == 3:
                I2C_bus_number = 1
            else:
                I2C_bus_number = 0
            bus = smbus.SMBus(I2C_bus_number)
            bus.write_byte(I2C_address, pin % 10)
            time.sleep(0.1)
        am = AM2315(0x5c,"/dev/i2c-1")
        temp, humidity, crc_check = am.sense()
        last_ht_reading = int(time.time())+2
        return humidity, temp
    else:
        logging.debug("[Read HT Sensor-%s] Device not recognized: %s", sensor+1, device)
        last_ht_reading = int(time.time())+2
        return 0


# Read CO2 sensor
def read_co2_sensor(sensor):
    global sensor_co2_read_co2
    co2 = None
    co22 = None
    co2_read_tries = 5

    if not os.path.exists(lock_directory):
        os.makedirs(lock_directory)

    lock = LockFile(sensor_co2_lock_path)
    while not lock.i_am_locking():
        try:
            logging.debug("[Read CO2 Sensor-%s] Acquiring Lock: %s", sensor+1, lock.path)
            lock.acquire(timeout=90)    # wait up to 60 seconds
        except:
            logging.warning("[Read CO2 Sensor-%s] Breaking Lock to Acquire: %s", sensor+1, lock.path)
            lock.break_lock()
            lock.acquire()
    logging.debug("[Read CO2 Sensor-%s] Gained lock: %s", sensor+1, lock.path)
    timerCO2 = 0
    if sensor_co2_premeasure_relay[sensor] and sensor_co2_premeasure_dur[sensor]:
        timerCO2 = int(time.time()) + sensor_co2_premeasure_dur[sensor]
        rod = threading.Thread(target = relay_on_duration,
            args = (sensor_co2_premeasure_relay[sensor], sensor_co2_premeasure_dur[sensor], sensor, relay_trigger, relay_pin,))
        rod.start()
        while (timerCO2 > int(time.time())) and client_que != 'TerminateServer':
            if pause_daemon:
                relay_onoff(sensor_co2_premeasure_relay[sensor], 'off')
                break
            time.sleep(0.25)

    for r in range(0, co2_read_tries):
        if not pid_co2_alive[sensor] or client_que == 'TerminateServer' or pause_daemon:
            break

        logging.debug("[Read CO2 Sensor-%s] Taking first CO2 reading", sensor+1)

        for i in range(0, co2_read_tries): # Multiple attempts to get first reading
            if pid_co2_alive[sensor] and client_que != 'TerminateServer' and pause_daemon != 1:
                co22 = read_K30(sensor, sensor_co2_device[sensor])
                if co22 is not None:
                    break
            else:
                break

        if co22 is None:
            logging.warning("[Read CO2 Sensor-%s] Could not read first CO2 measurement!", sensor+1)
            break
        else:
            logging.debug("[Read CO2 Sensor-%s] CO2: %s", sensor+1, co22)
            logging.debug("[Read CO2 Sensor-%s] Taking second CO2 reading", sensor+1)

        for i in range(0, co2_read_tries): # Multiple attempts to get second reading
            if pid_co2_alive[sensor] and client_que != 'TerminateServer' and pause_daemon != 1:
                co2 = read_K30(sensor, sensor_co2_device[sensor])
                if co2 is not None:
                    break
            else:
                break

        if co2 is None:
            logging.warning("[Read CO2 Sensor-%s] Could not read second CO2 measurement!", sensor+1)
            break
        else:
            logging.debug("[Read CO2 Sensor-%s] CO2: %s", sensor+1, co2)
            logging.debug("[Read CO2 Sensor-%s] Difference: %s", sensor+1, abs(co22 - co2))

            if abs(co22-co2) > 200:
                co22 = co2
                logging.debug("[Read CO2 Sensor-%s] Successive readings > 200 difference: Rereading", sensor+1)
            else:
                logging.debug("[Read CO2 Sensor-%s] Successive readings < 200 difference: keeping.", sensor+1)
                logging.debug("[Read CO2 Sensor-%s] CO2: %s", sensor+1, co2)
                sensor_co2_read_co2[sensor] = co2
                logging.debug("[Read CO2 Sensor-%s] Removing lock: %s", sensor+1, lock.path)
                lock.release()
                return 1
    logging.warning("[Read CO2 Sensor-%s] Could not get two consecutive CO2 measurements that were consistent.", sensor+1)
    logging.debug("[Read CO2 Sensor-%s] Removing lock: %s", sensor+1, lock.path)
    lock.release()
    return 0


# Read K30 CO2 Sensor
def read_K30(sensor, device):
    global last_co2_reading
    # Ensure at least 2 seconds between sensor reads
    while last_co2_reading > int(time.time()):
        time.sleep(0.25)

    if device == 'K30':
        ser = serial.Serial("/dev/ttyAMA0", timeout=1) # Wait 1 second for reply
        ser.flushInput()
        time.sleep(1)
        ser.write("\xFE\x44\x00\x08\x02\x9F\x25")
        time.sleep(.01)
        resp = ser.read(7)
        if len(resp) == 0:
            last_co2_reading = int(time.time())+2
            return None
        else:
            high = ord(resp[3])
            low = ord(resp[4])
            co2 = (high*256) + low
            last_co2_reading = int(time.time())+2
            return co2
    else:
        logging.debug("[Read CO2 Sensor-%s] Device not recognized: %s", sensor+1, device)
        last_co2_reading = int(time.time())+2
        return 0


# Read the temperature and pressure from sensor
def read_press_sensor(sensor):
    global sensor_press_read_temp_c
    global sensor_press_read_press
    tempc = None
    tempc2 = None
    pressure = None
    pressure2 = None
    alt = None
    alt2 = None
    press_read_tries = 5

    if not os.path.exists(lock_directory):
        os.makedirs(lock_directory)

    lock = LockFile(sensor_press_lock_path)
    while not lock.i_am_locking():
        try:
            logging.debug("[Read Press Sensor-%s] Acquiring Lock: %s", sensor+1, lock.path)
            lock.acquire(timeout=90)    # wait up to 60 seconds
        except:
            logging.warning("[Read Press Sensor-%s] Breaking Lock to Acquire: %s", sensor+1, lock.path)
            lock.break_lock()
            lock.acquire()
    logging.debug("[Read Press Sensor-%s] Gained lock: %s", sensor+1, lock.path)
    timerPress = 0
    if sensor_press_premeasure_relay[sensor] and sensor_press_premeasure_dur[sensor]:
        timerPress = int(time.time()) + sensor_press_premeasure_dur[sensor]
        rod = threading.Thread(target = relay_on_duration,
            args = (sensor_press_premeasure_relay[sensor], sensor_press_premeasure_dur[sensor], sensor, relay_trigger, relay_pin,))
        rod.start()
        while timerPress > int(time.time()) and client_que != 'TerminateServer':
            if pause_daemon:
                relay_onoff(sensor_press_premeasure_relay[sensor], 'off')
                break
            time.sleep(0.25)

    for r in range(0, press_read_tries): # Multiple attempts to get similar consecutive readings
        if (not pid_press_temp_alive[sensor] and not pid_press_press_alive[sensor]) and client_que == 'TerminateServer' or pause_daemon:
            break

        logging.debug("[Read Press Sensor-%s] Taking first Temperature/Pressure reading", sensor+1)

        for i in range(0, press_read_tries): # Multiple attempts to get first reading
            if (pid_press_temp_alive[sensor] or pid_press_press_alive[sensor]) and client_que != 'TerminateServer' and pause_daemon != 1:
                pressure2, tempc2, alt2 = read_press(sensor, sensor_press_device[sensor], sensor_press_pin[sensor])
                if pressure2 is not None and tempc2 is not None:
                    break
            else:
                break

        if pressure2 is None or tempc2 is None:
            logging.warning("[Read Press Sensor-%s] Could not read first Press/Temp measurement!", sensor+1)
            break
        else:
            logging.debug("[Read Press Sensor-%s] %.1f°C, %.1fPa", sensor+1, tempc2, pressure2)
            logging.debug("[Read Press Sensor-%s] Taking second Temperature/Pressure reading", sensor+1)
        
        for i in range(0, press_read_tries): # Multiple attempts to get second reading
            if (pid_press_temp_alive[sensor] or pid_press_press_alive[sensor]) and client_que != 'TerminateServer' and pause_daemon != 1:
                pressure, tempc, alt = read_press(sensor, sensor_press_device[sensor], sensor_press_pin[sensor])
                if pressure is not None and tempc is not None:
                    break
            else:
                break
           
        if pressure is None or tempc is None:
            logging.warning("[Read Press Sensor-%s] Could not read second Press/Temp measurement!", sensor+1)
            break
        else:
            logging.debug("[Read Press Sensor-%s] %.1f°C, %.1fPa", sensor+1, tempc, pressure)
            logging.debug("[Read Press Sensor-%s] Differences: %.1f°C, %.1fPa", sensor+1, abs(tempc2-tempc), abs(pressure2-pressure))

            if abs(tempc2-tempc) > 1 or abs(pressure2-pressure) > 15:
                tempc2 = tempc
                pressure2 = pressure
                logging.debug("[Read Press Sensor-%s] Successive readings > 15 Pa or > 1°C difference: Rereading", sensor+1)
            else:
                logging.debug("[Read Press Sensor-%s] Successive readings < 15 Pa or < 1°C difference: keeping.", sensor+1)
                temperature_f = float(tempc)*9.0/5.0 + 32.0
                logging.debug("[Read Press Sensor-%s] Temp: %.1f°C, Press: %.1fPa, ALT: %.1fm", sensor+1, tempc, pressure, alt)
                sensor_press_read_press[sensor] = pressure
                sensor_press_read_temp_c[sensor] = tempc
                sensor_press_read_alt[sensor] = alt
                logging.debug("[Read Press Sensor-%s] Removing lock: %s", sensor+1, lock.path)
                lock.release()
                return 1
    logging.warning("[Read Press Sensor-%s] Could not get two consecutive Press measurements that were consistent.", sensor+1)
    logging.debug("[Read Press Sensor-%s] Removing lock: %s", sensor+1, lock.path)
    lock.release()
    return 0


# Obtain reading from Press sensor
def read_press(sensor, device, pin):
    global last_press_reading
    # Ensure at least 2 seconds between sensor reads
    while last_press_reading > int(time.time()):
        time.sleep(0.25)
    if device == 'BMP085-180':
        if sensor_press_pin[sensor-1] != 0:
<<<<<<< HEAD
            I2C_address = 0x70 + sensor_press_pin[sensor-1] // 10

=======
            I2C_address = 0x70 + (pin / 10)
>>>>>>> 1b3f31d5
            if GPIO.RPI_REVISION == 2 or GPIO.RPI_REVISION == 3:
                I2C_bus_number = 1
            else:
                I2C_bus_number = 0
            bus = smbus.SMBus(I2C_bus_number)
            bus.write_byte(I2C_address, pin % 10)
            time.sleep(0.1)
        press_sensor = BMP085.BMP085()
        temp = press_sensor.read_temperature()
        press = press_sensor.read_pressure()
        alt = press_sensor.read_altitude()
        #sea_level = sensor.read_sealevel_pressure()
        last_press_reading = int(time.time())+2
        return press, temp, alt
    else:
        logging.debug("[Read Press Sensor-%s] Device not recognized: %s", sensor+1, device)
        last_press_reading = int(time.time())+2
        return 0


#################################################
#          SQLite Database Read/Write           #
#################################################

# Read variables from the SQLite database
def read_sql():
    global pause_daemon
    global pause_daemon_confirm
    pause_daemon = 1
    while pause_daemon_confirm == -1:
        time.sleep(0.1)
    time.sleep(1)

    # Temperature sensor globals
    global sensor_t_id
    global sensor_t_name
    global sensor_t_device
    global sensor_t_pin
    global sensor_t_period
    global sensor_t_premeasure_relay
    global sensor_t_premeasure_dur
    global sensor_t_activated
    global sensor_t_graph
    global sensor_t_yaxis_relay_min
    global sensor_t_yaxis_relay_max
    global sensor_t_yaxis_relay_tics
    global sensor_t_yaxis_relay_mtics
    global sensor_t_yaxis_temp_min
    global sensor_t_yaxis_temp_max
    global sensor_t_yaxis_temp_tics
    global sensor_t_yaxis_temp_mtics
    global sensor_t_temp_relays_up
    global sensor_t_temp_relays_down
    global pid_t_temp_relay_high
    global pid_t_temp_outmin_high
    global pid_t_temp_outmax_high
    global pid_t_temp_relay_low
    global pid_t_temp_outmin_low
    global pid_t_temp_outmax_low
    global pid_t_temp_set
    global pid_t_temp_set_dir
    global pid_t_temp_or
    global pid_t_temp_period
    global pid_t_temp_p
    global pid_t_temp_i
    global pid_t_temp_d
    global pid_t_temp_alive
    global sensor_t_read_temp_c
    
    # Temperature sensor variable reset
    sensor_t_id = []
    sensor_t_name = []
    sensor_t_device = []
    sensor_t_pin = []
    sensor_t_period = []
    sensor_t_premeasure_relay = []
    sensor_t_premeasure_dur = []
    sensor_t_activated = []
    sensor_t_graph = []
    sensor_t_yaxis_relay_min = []
    sensor_t_yaxis_relay_max = []
    sensor_t_yaxis_relay_tics = []
    sensor_t_yaxis_relay_mtics = []
    sensor_t_yaxis_temp_min = []
    sensor_t_yaxis_temp_max = []
    sensor_t_yaxis_temp_tics = []
    sensor_t_yaxis_temp_mtics = []
    sensor_t_temp_relays_up = []
    sensor_t_temp_relays_down = []
    pid_t_temp_relay_high = []
    pid_t_temp_outmin_high = []
    pid_t_temp_outmax_high = []
    pid_t_temp_relay_low = []
    pid_t_temp_outmin_low = []
    pid_t_temp_outmax_low = []
    pid_t_temp_set = []
    pid_t_temp_set_dir = []
    pid_t_temp_period = []
    pid_t_temp_p = []
    pid_t_temp_i = []
    pid_t_temp_d = []
    pid_t_temp_or = []
    sensor_t_read_temp_c = []

    # Temperature/Humidity sensor globals
    global sensor_ht_id
    global sensor_ht_name
    global sensor_ht_device
    global sensor_ht_pin
    global sensor_ht_period
    global sensor_ht_premeasure_relay
    global sensor_ht_premeasure_dur
    global sensor_ht_activated
    global sensor_ht_graph
    global sensor_ht_verify_pin
    global sensor_ht_verify_temp
    global sensor_ht_verify_temp_notify
    global sensor_ht_verify_temp_stop
    global sensor_ht_verify_hum
    global sensor_ht_verify_hum_notify
    global sensor_ht_verify_hum_stop
    global sensor_ht_verify_email
    global sensor_ht_yaxis_relay_min
    global sensor_ht_yaxis_relay_max
    global sensor_ht_yaxis_relay_tics
    global sensor_ht_yaxis_relay_mtics
    global sensor_ht_yaxis_temp_min
    global sensor_ht_yaxis_temp_max
    global sensor_ht_yaxis_temp_tics
    global sensor_ht_yaxis_temp_mtics
    global sensor_ht_yaxis_hum_min
    global sensor_ht_yaxis_hum_max
    global sensor_ht_yaxis_hum_tics
    global sensor_ht_yaxis_hum_mtics
    global sensor_ht_temp_relays_up
    global sensor_ht_temp_relays_down
    global pid_ht_temp_relay_high
    global pid_ht_temp_outmin_high
    global pid_ht_temp_outmax_high
    global pid_ht_temp_relay_low
    global pid_ht_temp_outmin_low
    global pid_ht_temp_outmax_low
    global pid_ht_temp_set
    global pid_ht_temp_set_dir
    global pid_ht_temp_or
    global pid_ht_temp_period
    global pid_ht_temp_p
    global pid_ht_temp_i
    global pid_ht_temp_d
    global sensor_ht_hum_relays_up
    global sensor_ht_hum_relays_down
    global pid_ht_hum_relay_high
    global pid_ht_hum_outmin_high
    global pid_ht_hum_outmax_high
    global pid_ht_hum_relay_low
    global pid_ht_hum_outmin_low
    global pid_ht_hum_outmax_low
    global pid_ht_hum_set
    global pid_ht_hum_set_dir
    global pid_ht_hum_or
    global pid_ht_hum_period
    global pid_ht_hum_p
    global pid_ht_hum_i
    global pid_ht_hum_d
    global pid_ht_temp_alive
    global pid_ht_hum_alive
    global sensor_ht_dewpt_c
    global sensor_ht_read_hum
    global sensor_ht_read_temp_c

    # Temperature/Humidity sensor variable reset
    sensor_ht_id = []
    sensor_ht_name = []
    sensor_ht_device = []
    sensor_ht_pin = []
    sensor_ht_period = []
    sensor_ht_premeasure_relay = []
    sensor_ht_premeasure_dur = []
    sensor_ht_activated = []
    sensor_ht_graph = []
    sensor_ht_verify_pin = []
    sensor_ht_verify_temp = []
    sensor_ht_verify_temp_notify = []
    sensor_ht_verify_temp_stop = []
    sensor_ht_verify_hum = []
    sensor_ht_verify_hum_notify = []
    sensor_ht_verify_hum_stop = []
    sensor_ht_verify_email = []
    sensor_ht_yaxis_relay_min = []
    sensor_ht_yaxis_relay_max = []
    sensor_ht_yaxis_relay_tics = []
    sensor_ht_yaxis_relay_mtics = []
    sensor_ht_yaxis_temp_min = []
    sensor_ht_yaxis_temp_max = []
    sensor_ht_yaxis_temp_tics = []
    sensor_ht_yaxis_temp_mtics = []
    sensor_ht_yaxis_hum_min = []
    sensor_ht_yaxis_hum_max = []
    sensor_ht_yaxis_hum_tics = []
    sensor_ht_yaxis_hum_mtics = []
    sensor_ht_temp_relays_up = []
    sensor_ht_temp_relays_down = []
    pid_ht_temp_relay_high = []
    pid_ht_temp_outmin_high = []
    pid_ht_temp_outmax_high = []
    pid_ht_temp_relay_low = []
    pid_ht_temp_outmin_low = []
    pid_ht_temp_outmax_low = []
    pid_ht_temp_set = []
    pid_ht_temp_set_dir = []
    pid_ht_temp_period = []
    pid_ht_temp_p = []
    pid_ht_temp_i = []
    pid_ht_temp_d = []
    pid_ht_temp_or = []
    sensor_ht_hum_relays_up = []
    sensor_ht_hum_relays_down = []
    pid_ht_hum_relay_high = []
    pid_ht_hum_outmin_high = []
    pid_ht_hum_outmax_high = []
    pid_ht_hum_relay_low = []
    pid_ht_hum_outmin_low = []
    pid_ht_hum_outmax_low = []
    pid_ht_hum_set = []
    pid_ht_hum_set_dir = []
    pid_ht_hum_period = []
    pid_ht_hum_p = []
    pid_ht_hum_i = []
    pid_ht_hum_d = []
    pid_ht_hum_or = []
    sensor_ht_dewpt_c = []
    sensor_ht_read_hum = []
    sensor_ht_read_temp_c = []
    
    # CO2 sensor globals
    global sensor_co2_id
    global sensor_co2_name
    global sensor_co2_device
    global sensor_co2_pin
    global sensor_co2_period
    global sensor_co2_premeasure_relay
    global sensor_co2_premeasure_dur
    global sensor_co2_activated
    global sensor_co2_graph
    global sensor_co2_yaxis_relay_min
    global sensor_co2_yaxis_relay_max
    global sensor_co2_yaxis_relay_tics
    global sensor_co2_yaxis_relay_mtics
    global sensor_co2_yaxis_co2_min
    global sensor_co2_yaxis_co2_max
    global sensor_co2_yaxis_co2_tics
    global sensor_co2_yaxis_co2_mtics
    global sensor_co2_relays_up
    global sensor_co2_relays_down
    global pid_co2_relay_high
    global pid_co2_outmin_high
    global pid_co2_outmax_high
    global pid_co2_relay_low
    global pid_co2_outmin_low
    global pid_co2_outmax_low
    global pid_co2_set
    global pid_co2_set_dir
    global pid_co2_or
    global pid_co2_period
    global pid_co2_p
    global pid_co2_i
    global pid_co2_d
    global pid_co2_alive
    global sensor_co2_read_co2

    # CO2 sensor variable reset
    sensor_co2_id = []
    sensor_co2_name = []
    sensor_co2_device = []
    sensor_co2_pin = []
    sensor_co2_period = []
    sensor_co2_premeasure_relay = []
    sensor_co2_premeasure_dur = []
    sensor_co2_activated = []
    sensor_co2_graph = []
    sensor_co2_yaxis_relay_min = []
    sensor_co2_yaxis_relay_max = []
    sensor_co2_yaxis_relay_tics = []
    sensor_co2_yaxis_relay_mtics = []
    sensor_co2_yaxis_co2_min = []
    sensor_co2_yaxis_co2_max = []
    sensor_co2_yaxis_co2_tics = []
    sensor_co2_yaxis_co2_mtics = []
    sensor_co2_relays_up = []
    sensor_co2_relays_down = []
    pid_co2_relay_high = []
    pid_co2_outmin_high = []
    pid_co2_outmax_high = []
    pid_co2_relay_low = []
    pid_co2_outmin_low = []
    pid_co2_outmax_low = []
    pid_co2_set = []
    pid_co2_set_dir = []
    pid_co2_period = []
    pid_co2_p = []
    pid_co2_i = []
    pid_co2_d = []
    pid_co2_outmax = []
    pid_co2_or = []
    sensor_co2_read_co2 = []

    # Pressure sensor globals
    global sensor_press_id
    global sensor_press_name
    global sensor_press_device
    global sensor_press_pin
    global sensor_press_period
    global sensor_press_premeasure_relay
    global sensor_press_premeasure_dur
    global sensor_press_activated
    global sensor_press_graph
    global sensor_press_yaxis_relay_min
    global sensor_press_yaxis_relay_max
    global sensor_press_yaxis_relay_tics
    global sensor_press_yaxis_relay_mtics
    global sensor_press_yaxis_temp_min
    global sensor_press_yaxis_temp_max
    global sensor_press_yaxis_temp_tics
    global sensor_press_yaxis_temp_mtics
    global sensor_press_yaxis_press_min
    global sensor_press_yaxis_press_max
    global sensor_press_yaxis_press_tics
    global sensor_press_yaxis_press_mtics
    global sensor_press_temp_relays_up
    global sensor_press_temp_relays_down
    global pid_press_temp_relay_high
    global pid_press_temp_outmin_high
    global pid_press_temp_outmax_high
    global pid_press_temp_relay_low
    global pid_press_temp_outmin_low
    global pid_press_temp_outmax_low
    global pid_press_temp_set
    global pid_press_temp_set_dir
    global pid_press_temp_or
    global pid_press_temp_period
    global pid_press_temp_p
    global pid_press_temp_i
    global pid_press_temp_d
    global sensor_press_press_relays_up
    global sensor_press_press_relays_down
    global pid_press_press_relay_high
    global pid_press_press_outmin_high
    global pid_press_press_outmax_high
    global pid_press_press_relay_low
    global pid_press_press_outmin_low
    global pid_press_press_outmax_low
    global pid_press_press_set
    global pid_press_press_set_dir
    global pid_press_press_or
    global pid_press_press_period
    global pid_press_press_p
    global pid_press_press_i
    global pid_press_press_d
    global pid_press_temp_alive
    global pid_press_press_alive
    global sensor_press_read_alt
    global sensor_press_read_press
    global sensor_press_read_temp_c
    
    # Pressure sensor variable reset
    sensor_press_id = []
    sensor_press_name = []
    sensor_press_device = []
    sensor_press_pin = []
    sensor_press_period = []
    sensor_press_premeasure_relay = []
    sensor_press_premeasure_dur = []
    sensor_press_activated = []
    sensor_press_graph = []
    sensor_press_yaxis_relay_min = []
    sensor_press_yaxis_relay_max = []
    sensor_press_yaxis_relay_tics = []
    sensor_press_yaxis_relay_mtics = []
    sensor_press_yaxis_temp_min = []
    sensor_press_yaxis_temp_max = []
    sensor_press_yaxis_temp_tics = []
    sensor_press_yaxis_temp_mtics = []
    sensor_press_yaxis_press_min = []
    sensor_press_yaxis_press_max = []
    sensor_press_yaxis_press_tics = []
    sensor_press_yaxis_press_mtics = []
    sensor_press_temp_relays_up = []
    sensor_press_temp_relays_down = []
    pid_press_temp_relay_high = []
    pid_press_temp_outmin_high = []
    pid_press_temp_outmax_high = []
    pid_press_temp_relay_low = []
    pid_press_temp_outmin_low = []
    pid_press_temp_outmax_low = []
    pid_press_temp_set = []
    pid_press_temp_set_dir = []
    pid_press_temp_period = []
    pid_press_temp_p = []
    pid_press_temp_i = []
    pid_press_temp_d = []
    pid_press_temp_or = []
    sensor_press_press_relays_up = []
    sensor_press_press_relays_down = []
    pid_press_press_relay_high = []
    pid_press_press_outmin_high = []
    pid_press_press_outmax_high = []
    pid_press_press_relay_low = []
    pid_press_press_outmin_low = []
    pid_press_press_outmax_low = []
    pid_press_press_set = []
    pid_press_press_set_dir = []
    pid_press_press_period = []
    pid_press_press_p = []
    pid_press_press_i = []
    pid_press_press_d = []
    pid_press_press_or = []
    sensor_press_read_alt = []
    sensor_press_read_press = []
    sensor_press_read_temp_c = []

    # Relay globals
    global relay_id
    global relay_name
    global relay_pin
    global relay_amps
    global relay_trigger
    global relay_start_state

    # Relay variable reset
    relay_id = []
    relay_name = []
    relay_pin = []
    relay_amps = []
    relay_trigger = []
    relay_start_state = []

    # Timer globals
    global timer_id
    global timer_name
    global timer_relay
    global timer_state
    global timer_duration_on
    global timer_duration_off

    # Timer variable reset 
    timer_id = []
    timer_name = []
    timer_relay = []
    timer_state = []
    timer_duration_on = []
    timer_duration_off = []

    # Daemon timer globals
    global timer_time
    global timerTSensorLog
    global timerHTSensorLog
    global timerCo2SensorLog
    global timerPressSensorLog

    # Daemon timer variable reset
    timer_time = []
    timerTSensorLog = []
    timerHTSensorLog = []
    timerCo2SensorLog = []
    timerPressSensorLog = []

    global on_duration_timer
    global on_duration_seconds

    # Email notification globals
    global smtp_host
    global smtp_ssl
    global smtp_port
    global smtp_user
    global smtp_pass
    global smtp_email_from
    global smtp_wait_time

    # Misc
    global enable_max_amps
    global max_amps


    # Check if all required tables exist in the SQL database
    conn = sqlite3.connect(mycodo_database)
    cur = conn.cursor()
    tables = ['Relays', 'TSensor', 'HTSensor', 'CO2Sensor', 'PressSensor', 'Timers', 'CustomGraph', 'SMTP', 'Misc']
    missing = []
    for i in range(0, len(tables)):
        query = "SELECT name FROM sqlite_master WHERE type='table' AND name='%s'" % tables[i]
        cur.execute(query)
        if cur.fetchone() is None:
            missing.append(tables[i])
    if missing:
        print "Missing required table(s):",
        for i in range(0, len(missing)):
            if len(missing) == 1:
                print "%s" % missing[i]
            elif len(missing) != 1 and i != len(missing)-1:
                print "%s," % missing[i],
            else:
                print "%s" % missing[i]
        print "Reinitialize database to correct."
        return 0

    # Begin setting global variables from SQL database values
    cur.execute('SELECT Enable_Max_Amps, Max_Amps FROM Misc')
    for row in cur:
        enable_max_amps = row[0]
        max_amps = row[1]

    # Begin setting global variables from SQL database values
    cur.execute('SELECT Id, Name, Pin, Amps, Trigger, Start_State FROM Relays')
    for row in cur:
        relay_id.append(row[0])
        relay_name.append(row[1])
        relay_pin.append(row[2])
        relay_amps.append(row[3])
        relay_trigger.append(row[4])
        relay_start_state.append(row[5])

    # Relay conditional statement globals
    global conditional_relay_id
    global conditional_relay_name
    global conditional_relay_ifrelay
    global conditional_relay_ifaction
    global conditional_relay_ifduration
    global conditional_relay_sel_relay
    global conditional_relay_dorelay
    global conditional_relay_doaction
    global conditional_relay_doduration
    global conditional_relay_sel_command
    global conditional_relay_do_command
    global conditional_relay_sel_notify
    global conditional_relay_do_notify
    global conditional_relay_time_notify

    # Relay conditional statement reset
    conditional_relay_id = []
    conditional_relay_name = []
    conditional_relay_ifrelay = []
    conditional_relay_ifaction = []
    conditional_relay_ifduration = []
    conditional_relay_sel_relay = []
    conditional_relay_dorelay = []
    conditional_relay_doaction = []
    conditional_relay_doduration = []
    conditional_relay_sel_command = []
    conditional_relay_do_command = []
    conditional_relay_sel_notify = []
    conditional_relay_do_notify = []
    conditional_relay_time_notify = []

    cur.execute('SELECT Id, Name, If_Relay, If_Action, If_Duration, Sel_Relay, Do_Relay, Do_Action, Do_Duration, Sel_Command, Do_Command, Sel_Notify, Do_Notify FROM RelayConditional')
    for row in cur:
        conditional_relay_id.append(row[0])
        conditional_relay_name.append(row[1])
        conditional_relay_ifrelay.append(row[2])
        conditional_relay_ifaction.append(row[3])
        conditional_relay_ifduration.append(row[4])
        conditional_relay_sel_relay.append(row[5])
        conditional_relay_dorelay.append(row[6])
        conditional_relay_doaction.append(row[7])
        conditional_relay_doduration.append(row[8])
        conditional_relay_sel_command.append(row[9])
        if row[10] is None:
            conditional_relay_do_command.append(row[10])
        else:
            if "\'\'" not in row[10]:   
                conditional_relay_do_command.append(row[10])
            else:
                conditional_relay_do_command.append(row[10].replace("\'\'","\'"))
        conditional_relay_sel_notify.append(row[11])
        conditional_relay_do_notify.append(row[12])
        conditional_relay_time_notify.append(0)

    cur.execute('SELECT Id, Name, Pin, Device, Period, Pre_Measure_Relay, Pre_Measure_Dur, Activated, Graph, YAxis_Relay_Min, YAxis_Relay_Max, YAxis_Relay_Tics, YAxis_Relay_MTics, YAxis_Temp_Min, YAxis_Temp_Max, YAxis_Temp_Tics, YAxis_Temp_MTics, Temp_Relays_Up, Temp_Relays_Down, Temp_Relay_High, Temp_Outmin_High, Temp_Outmax_High, Temp_Relay_Low, Temp_Outmin_Low, Temp_Outmax_Low, Temp_OR, Temp_Set, Temp_Set_Direction, Temp_Period, Temp_P, Temp_I, Temp_D FROM TSensor')
    for row in cur:
        sensor_t_id.append(row[0])
        sensor_t_name.append(row[1])
        sensor_t_pin.append(row[2])
        sensor_t_device.append(row[3])
        sensor_t_period.append(row[4])
        sensor_t_premeasure_relay.append(row[5])
        sensor_t_premeasure_dur.append(row[6])
        sensor_t_activated.append(row[7])
        sensor_t_graph.append(row[8])
        sensor_t_yaxis_relay_min.append(row[9])
        sensor_t_yaxis_relay_max.append(row[10])
        sensor_t_yaxis_relay_tics.append(row[11])
        sensor_t_yaxis_relay_mtics.append(row[12])
        sensor_t_yaxis_temp_min.append(row[13])
        sensor_t_yaxis_temp_max.append(row[14])
        sensor_t_yaxis_temp_tics.append(row[15])
        sensor_t_yaxis_temp_mtics.append(row[16])
        sensor_t_temp_relays_up.append(row[17])
        sensor_t_temp_relays_down.append(row[18])
        pid_t_temp_relay_high.append(row[19])
        pid_t_temp_outmin_high.append(row[20])
        pid_t_temp_outmax_high.append(row[21])
        pid_t_temp_relay_low.append(row[22])
        pid_t_temp_outmin_low.append(row[23])
        pid_t_temp_outmax_low.append(row[24])
        pid_t_temp_or.append(row[25])
        pid_t_temp_set.append(row[26])
        pid_t_temp_set_dir.append(row[27])
        pid_t_temp_period.append(row[28])
        pid_t_temp_p.append(row[29])
        pid_t_temp_i.append(row[30])
        pid_t_temp_d.append(row[31])

    # Convert string of comma-separated values to a 2-dimensional list of integers
    global sensor_t_temp_relays_up_list
    sensor_t_temp_relays_up_list = []
    for i in range(0, len(sensor_t_temp_relays_up)):
        if sensor_t_temp_relays_up[i] != '':
            sensor_t_temp_relays_up_list.append(sensor_t_temp_relays_up[i].split(","))
            sensor_t_temp_relays_up_list[i] = map(int, sensor_t_temp_relays_up_list[i])

    global sensor_t_temp_relays_down_list
    sensor_t_temp_relays_down_list = []
    for i in range(0, len(sensor_t_temp_relays_down)):
        if sensor_t_temp_relays_down[i] != '':
            sensor_t_temp_relays_down_list.append(sensor_t_temp_relays_down[i].split(","))
            sensor_t_temp_relays_down_list[i] = map(int, sensor_t_temp_relays_down_list[i])

    global conditional_t_number_sensor
    global conditional_t_number_conditional
    conditional_t_number_sensor = []
    conditional_t_number_conditional = []

    cur.execute('SELECT Id FROM TSensor')
    for row in cur:
        conditional_t_number_sensor.append(row[0])

    cur.execute('SELECT Id FROM TSensorConditional')
    for row in cur:
        conditional_t_number_conditional.append(row[0])

    global conditional_t_id
    global conditional_t_name
    global conditional_t_state
    global conditional_t_direction
    global conditional_t_setpoint
    global conditional_t_period
    global conditional_t_sel_relay
    global conditional_t_relay
    global conditional_t_relay_state
    global conditional_t_relay_seconds_on
    global conditional_t_sel_command
    global conditional_t_do_command
    global conditional_t_sel_notify
    global conditional_t_do_notify
    global conditional_t_time_notify

    conditional_t_id = [[[0 for k in xrange(10)] for j in xrange(len(conditional_t_number_conditional))] for i in xrange(len(conditional_t_number_sensor))]
    conditional_t_name = [[[0 for k in xrange(10)] for j in xrange(len(conditional_t_number_conditional))] for i in xrange(len(conditional_t_number_sensor))]
    conditional_t_state = [[[0 for k in xrange(10)] for j in xrange(len(conditional_t_number_conditional))] for i in xrange(len(conditional_t_number_sensor))]
    conditional_t_direction = [[[0 for k in xrange(10)] for j in xrange(len(conditional_t_number_conditional))] for i in xrange(len(conditional_t_number_sensor))]
    conditional_t_setpoint = [[[0 for k in xrange(10)] for j in xrange(len(conditional_t_number_conditional))] for i in xrange(len(conditional_t_number_sensor))]
    conditional_t_period = [[[0 for k in xrange(10)] for j in xrange(len(conditional_t_number_conditional))] for i in xrange(len(conditional_t_number_sensor))]
    conditional_t_sel_relay = [[[0 for k in xrange(10)] for j in xrange(len(conditional_t_number_conditional))] for i in xrange(len(conditional_t_number_sensor))]
    conditional_t_relay = [[[0 for k in xrange(10)] for j in xrange(len(conditional_t_number_conditional))] for i in xrange(len(conditional_t_number_sensor))]
    conditional_t_relay_state = [[[0 for k in xrange(10)] for j in xrange(len(conditional_t_number_conditional))] for i in xrange(len(conditional_t_number_sensor))]
    conditional_t_relay_seconds_on = [[[0 for k in xrange(10)] for j in xrange(len(conditional_t_number_conditional))] for i in xrange(len(conditional_t_number_sensor))]
    conditional_t_sel_command = [[[0 for k in xrange(10)] for j in xrange(len(conditional_t_number_conditional))] for i in xrange(len(conditional_t_number_sensor))]
    conditional_t_do_command = [[[0 for k in xrange(10)] for j in xrange(len(conditional_t_number_conditional))] for i in xrange(len(conditional_t_number_sensor))]
    conditional_t_sel_notify = [[[0 for k in xrange(10)] for j in xrange(len(conditional_t_number_conditional))] for i in xrange(len(conditional_t_number_sensor))]
    conditional_t_do_notify = [[[0 for k in xrange(10)] for j in xrange(len(conditional_t_number_conditional))] for i in xrange(len(conditional_t_number_sensor))]
    conditional_t_time_notify = [[[0 for k in xrange(10)] for j in xrange(len(conditional_t_number_conditional))] for i in xrange(len(conditional_t_number_sensor))]

    for j in range(0, len(conditional_t_number_sensor)):
        cur.execute('SELECT Id, Name, State, Direction, Setpoint, Period, Sel_Relay, Relay, Relay_State, Relay_Seconds_On, Sel_Command, Do_Command, Sel_Notify, Do_Notify FROM TSensorConditional WHERE Sensor=' + str(j))
        count = 0
        for row in cur:
            conditional_t_id[j][count][0] = row[0]
            conditional_t_name[j][count][0] = row[1]
            conditional_t_state[j][count][0] = row[2]
            conditional_t_direction[j][count][0] = row[3]
            conditional_t_setpoint[j][count][0] = row[4]
            conditional_t_period[j][count][0] = row[5]
            conditional_t_sel_relay[j][count][0] = row[6]
            conditional_t_relay[j][count][0] = row[7]
            conditional_t_relay_state[j][count][0] = row[8]
            conditional_t_relay_seconds_on[j][count][0] = row[9]
            conditional_t_sel_command[j][count][0] = row[10]
            if row[11] is None:
                conditional_t_do_command[j][count][0] = row[11]
            else:
                if "\'\'" not in row[11]:   
                    conditional_t_do_command[j][count][0] = row[11]
                else:
                    conditional_t_do_command[j][count][0] = row[11].replace("\'\'","\'")
            conditional_t_sel_notify[j][count][0] = row[12]
            conditional_t_do_notify[j][count][0] = row[13]
            conditional_t_time_notify[j][count][0] = 0
            count += 1

    cur.execute('SELECT Id, Name, Pin, Device, Period, Pre_Measure_Relay, Pre_Measure_Dur, Activated, Graph, Verify_Pin, Verify_Temp, Verify_Temp_Notify, Verify_Temp_Stop, Verify_Hum, Verify_Hum_Notify, Verify_Hum_Stop, Verify_Notify_Email, YAxis_Relay_Min, YAxis_Relay_Max, YAxis_Relay_Tics, YAxis_Relay_MTics, YAxis_Temp_Min, YAxis_Temp_Max, YAxis_Temp_Tics, YAxis_Temp_MTics, YAxis_Hum_Min, YAxis_Hum_Max, YAxis_Hum_Tics, YAxis_Hum_MTics, Temp_Relays_Up, Temp_Relays_Down, Temp_Relay_High, Temp_Outmin_High, Temp_Outmax_High, Temp_Relay_Low, Temp_Outmin_Low, Temp_Outmax_Low, Temp_OR, Temp_Set, Temp_Set_Direction, Temp_Period, Temp_P, Temp_I, Temp_D, Hum_Relays_Up, Hum_Relays_Down, Hum_Relay_High, Hum_Outmin_High, Hum_Outmax_High, Hum_Relay_Low, Hum_Outmin_Low, Hum_Outmax_Low, Hum_OR, Hum_Set, Hum_Set_Direction, Hum_Period, Hum_P, Hum_I, Hum_D FROM HTSensor')
    for row in cur:
        sensor_ht_id.append(row[0])
        sensor_ht_name.append(row[1])
        sensor_ht_pin.append(row[2])
        sensor_ht_device.append(row[3])
        sensor_ht_period.append(row[4])
        sensor_ht_premeasure_relay.append(row[5])
        sensor_ht_premeasure_dur.append(row[6])
        sensor_ht_activated.append(row[7])
        sensor_ht_graph.append(row[8])
        sensor_ht_verify_pin.append(row[9])
        sensor_ht_verify_temp.append(row[10])
        sensor_ht_verify_temp_notify.append(row[11])
        sensor_ht_verify_temp_stop.append(row[12])
        sensor_ht_verify_hum.append(row[13])
        sensor_ht_verify_hum_notify.append(row[14])
        sensor_ht_verify_hum_stop.append(row[15])
        sensor_ht_verify_email.append(row[16])
        sensor_ht_yaxis_relay_min.append(row[17])
        sensor_ht_yaxis_relay_max.append(row[18])
        sensor_ht_yaxis_relay_tics.append(row[19])
        sensor_ht_yaxis_relay_mtics.append(row[20])
        sensor_ht_yaxis_temp_min.append(row[21])
        sensor_ht_yaxis_temp_max.append(row[22])
        sensor_ht_yaxis_temp_tics.append(row[23])
        sensor_ht_yaxis_temp_mtics.append(row[24])
        sensor_ht_yaxis_hum_min.append(row[25])
        sensor_ht_yaxis_hum_max.append(row[26])
        sensor_ht_yaxis_hum_tics.append(row[27])
        sensor_ht_yaxis_hum_mtics.append(row[28])
        sensor_ht_temp_relays_up.append(row[29])
        sensor_ht_temp_relays_down.append(row[30])
        pid_ht_temp_relay_high.append(row[31])
        pid_ht_temp_outmin_high.append(row[32])
        pid_ht_temp_outmax_high.append(row[33])
        pid_ht_temp_relay_low.append(row[34])
        pid_ht_temp_outmin_low.append(row[35])
        pid_ht_temp_outmax_low.append(row[36])
        pid_ht_temp_or.append(row[37])
        pid_ht_temp_set.append(row[38])
        pid_ht_temp_set_dir.append(row[39])
        pid_ht_temp_period.append(row[40])
        pid_ht_temp_p.append(row[41])
        pid_ht_temp_i.append(row[42])
        pid_ht_temp_d.append(row[43])
        sensor_ht_hum_relays_up.append(row[44])
        sensor_ht_hum_relays_down.append(row[45])
        pid_ht_hum_relay_high.append(row[46])
        pid_ht_hum_outmin_high.append(row[47])
        pid_ht_hum_outmax_high.append(row[48])
        pid_ht_hum_relay_low.append(row[49])
        pid_ht_hum_outmin_low.append(row[50])
        pid_ht_hum_outmax_low.append(row[51])
        pid_ht_hum_or.append(row[52])
        pid_ht_hum_set.append(row[53])
        pid_ht_hum_set_dir.append(row[54])
        pid_ht_hum_period.append(row[55])
        pid_ht_hum_p.append(row[56])
        pid_ht_hum_i.append(row[57])
        pid_ht_hum_d.append(row[58])

    # Convert string of comma-separated values to a 2-dimensional list of integers
    global sensor_ht_temp_relays_up_list
    sensor_ht_temp_relays_up_list = []
    for i in range(0, len(sensor_ht_temp_relays_up)):
        if sensor_ht_temp_relays_up[i] != '':
            sensor_ht_temp_relays_up_list.append(sensor_ht_temp_relays_up[i].split(","))
            sensor_ht_temp_relays_up_list[i] = map(int, sensor_ht_temp_relays_up_list[i])

    global sensor_ht_temp_relays_down_list
    sensor_ht_temp_relays_down_list = []
    for i in range(0, len(sensor_ht_temp_relays_down)):
        if sensor_ht_temp_relays_down[i] != '':
            sensor_ht_temp_relays_down_list.append(sensor_ht_temp_relays_down[i].split(","))
            sensor_ht_temp_relays_down_list[i] = map(int, sensor_ht_temp_relays_down_list[i])

    global sensor_ht_hum_relays_up_list
    sensor_ht_hum_relays_up_list = []
    for i in range(0, len(sensor_ht_hum_relays_up)):
        if sensor_ht_hum_relays_up[i] != '':
            sensor_ht_hum_relays_up_list.append(sensor_ht_hum_relays_up[i].split(","))
            sensor_ht_hum_relays_up_list[i] = map(int, sensor_ht_hum_relays_up_list[i])

    global sensor_ht_hum_relays_down_list
    sensor_ht_hum_relays_down_list = []
    for i in range(0, len(sensor_ht_hum_relays_down)):
        if sensor_ht_hum_relays_down[i] != '':
            sensor_ht_hum_relays_down_list.append(sensor_ht_hum_relays_down[i].split(","))
            sensor_ht_hum_relays_down_list[i] = map(int, sensor_ht_hum_relays_down_list[i])
    
    global conditional_ht_number_sensor
    global conditional_ht_number_conditional
    conditional_ht_number_sensor = []
    conditional_ht_number_conditional = []

    cur.execute('SELECT Id FROM HTSensor')
    for row in cur:
        conditional_ht_number_sensor.append(row[0])

    cur.execute('SELECT Id FROM HTSensorConditional')
    for row in cur:
        conditional_ht_number_conditional.append(row[0])

    global conditional_ht_id
    global conditional_ht_name
    global conditional_ht_state
    global conditional_ht_condition
    global conditional_ht_direction
    global conditional_ht_setpoint
    global conditional_ht_period
    global conditional_ht_sel_relay
    global conditional_ht_relay
    global conditional_ht_relay_state
    global conditional_ht_relay_seconds_on
    global conditional_ht_sel_command
    global conditional_ht_do_command
    global conditional_ht_sel_notify
    global conditional_ht_do_notify
    global conditional_ht_time_notify

    conditional_ht_id = [[[0 for k in xrange(10)] for j in xrange(len(conditional_ht_number_conditional))] for i in xrange(len(conditional_ht_number_sensor))]
    conditional_ht_name = [[[0 for k in xrange(10)] for j in xrange(len(conditional_ht_number_conditional))] for i in xrange(len(conditional_ht_number_sensor))]
    conditional_ht_state = [[[0 for k in xrange(10)] for j in xrange(len(conditional_ht_number_conditional))] for i in xrange(len(conditional_ht_number_sensor))]
    conditional_ht_condition = [[[0 for k in xrange(10)] for j in xrange(len(conditional_ht_number_conditional))] for i in xrange(len(conditional_ht_number_sensor))]
    conditional_ht_direction = [[[0 for k in xrange(10)] for j in xrange(len(conditional_ht_number_conditional))] for i in xrange(len(conditional_ht_number_sensor))]
    conditional_ht_setpoint = [[[0 for k in xrange(10)] for j in xrange(len(conditional_ht_number_conditional))] for i in xrange(len(conditional_ht_number_sensor))]
    conditional_ht_period = [[[0 for k in xrange(10)] for j in xrange(len(conditional_ht_number_conditional))] for i in xrange(len(conditional_ht_number_sensor))]
    conditional_ht_sel_relay = [[[0 for k in xrange(10)] for j in xrange(len(conditional_ht_number_conditional))] for i in xrange(len(conditional_ht_number_sensor))]
    conditional_ht_relay = [[[0 for k in xrange(10)] for j in xrange(len(conditional_ht_number_conditional))] for i in xrange(len(conditional_ht_number_sensor))]
    conditional_ht_relay_state = [[[0 for k in xrange(10)] for j in xrange(len(conditional_ht_number_conditional))] for i in xrange(len(conditional_ht_number_sensor))]
    conditional_ht_relay_seconds_on = [[[0 for k in xrange(10)] for j in xrange(len(conditional_ht_number_conditional))] for i in xrange(len(conditional_ht_number_sensor))]
    conditional_ht_sel_command = [[[0 for k in xrange(10)] for j in xrange(len(conditional_ht_number_conditional))] for i in xrange(len(conditional_ht_number_sensor))]
    conditional_ht_do_command = [[[0 for k in xrange(10)] for j in xrange(len(conditional_ht_number_conditional))] for i in xrange(len(conditional_ht_number_sensor))]
    conditional_ht_sel_notify = [[[0 for k in xrange(10)] for j in xrange(len(conditional_ht_number_conditional))] for i in xrange(len(conditional_ht_number_sensor))]
    conditional_ht_do_notify = [[[0 for k in xrange(10)] for j in xrange(len(conditional_ht_number_conditional))] for i in xrange(len(conditional_ht_number_sensor))]
    conditional_ht_time_notify = [[[0 for k in xrange(10)] for j in xrange(len(conditional_ht_number_conditional))] for i in xrange(len(conditional_ht_number_sensor))]

    for j in range(0, len(conditional_ht_number_sensor)):
        cur.execute('SELECT Id, Name, State, Condition, Direction, Setpoint, Period, Sel_Relay, Relay, Relay_State, Relay_Seconds_On, Sel_Command, Do_Command, Sel_Notify, Do_Notify FROM HTSensorConditional WHERE Sensor=' + str(j))
        count = 0
        for row in cur:
            conditional_ht_id[j][count][0] = row[0]
            conditional_ht_name[j][count][0] = row[1]
            conditional_ht_state[j][count][0] = row[2]
            conditional_ht_condition[j][count][0] = row[3]
            conditional_ht_direction[j][count][0] = row[4]
            conditional_ht_setpoint[j][count][0] = row[5]
            conditional_ht_period[j][count][0] = row[6]
            conditional_ht_sel_relay[j][count][0] = row[7]
            conditional_ht_relay[j][count][0] = row[8]
            conditional_ht_relay_state[j][count][0] = row[9]
            conditional_ht_relay_seconds_on[j][count][0] = row[10]
            conditional_ht_sel_command[j][count][0] = row[11]
            if row[12] is None:
                conditional_ht_do_command[j][count][0] = row[12]
            else:
                if "\'\'" not in row[12]:
                    conditional_ht_do_command[j][count][0] = row[12]
                else:
                    conditional_ht_do_command[j][count][0] = row[12].replace("\'\'","\'")
            conditional_ht_sel_notify[j][count][0] = row[13]
            conditional_ht_do_notify[j][count][0] = row[14]
            conditional_ht_time_notify[j][count][0] = 0
            count += 1

    cur.execute('SELECT Id, Name, Pin, Device, Period, Pre_Measure_Relay, Pre_Measure_Dur, Activated, Graph,  YAxis_Relay_Min, YAxis_Relay_Max, YAxis_Relay_Tics, YAxis_Relay_MTics, YAxis_CO2_Min, YAxis_CO2_Max, YAxis_CO2_Tics, YAxis_CO2_MTics, CO2_Relays_Up, CO2_Relays_Down, CO2_Relay_High, CO2_Outmin_High, CO2_Outmax_High, CO2_Relay_Low, CO2_Outmin_Low, CO2_Outmax_Low, CO2_OR, CO2_Set, CO2_Set_Direction, CO2_Period, CO2_P, CO2_I, CO2_D FROM CO2Sensor ')
    for row in cur:
        sensor_co2_id.append(row[0])
        sensor_co2_name.append(row[1])
        sensor_co2_pin.append(row[2])
        sensor_co2_device.append(row[3])
        sensor_co2_period.append(row[4])
        sensor_co2_premeasure_relay.append(row[5])
        sensor_co2_premeasure_dur.append(row[6])
        sensor_co2_activated.append(row[7])
        sensor_co2_graph.append(row[8])
        sensor_co2_yaxis_relay_min.append(row[9])
        sensor_co2_yaxis_relay_max.append(row[10])
        sensor_co2_yaxis_relay_tics.append(row[11])
        sensor_co2_yaxis_relay_mtics.append(row[12])
        sensor_co2_yaxis_co2_min.append(row[13])
        sensor_co2_yaxis_co2_max.append(row[14])
        sensor_co2_yaxis_co2_tics.append(row[15])
        sensor_co2_yaxis_co2_mtics.append(row[16])
        sensor_co2_relays_up.append(row[17])
        sensor_co2_relays_down.append(row[18])
        pid_co2_relay_high.append(row[19])
        pid_co2_outmin_high.append(row[20])
        pid_co2_outmax_high.append(row[21])
        pid_co2_relay_low.append(row[22])
        pid_co2_outmin_low.append(row[23])
        pid_co2_outmax_low.append(row[24])
        pid_co2_or.append(row[25])
        pid_co2_set.append(row[26])
        pid_co2_set_dir.append(row[27])
        pid_co2_period.append(row[28])
        pid_co2_p.append(row[29])
        pid_co2_i.append(row[30])
        pid_co2_d.append(row[31])

    # Convert string of comma-separated values to a 2-dimensional list of integers
    global sensor_co2_relays_up_list
    sensor_co2_relays_up_list = []
    for i in range(0, len(sensor_co2_relays_up)):
        if sensor_co2_relays_up[i] != '':
            sensor_co2_relays_up_list.append(sensor_co2_relays_up[i].split(","))
            sensor_co2_relays_up_list[i] = map(int, sensor_co2_relays_up_list[i])

    global sensor_co2_relays_down_list
    sensor_co2_relays_down_list = []
    for i in range(0, len(sensor_co2_relays_down)):
        if sensor_co2_relays_down[i] != '':
            sensor_co2_relays_down_list.append(sensor_co2_relays_down[i].split(","))
            sensor_co2_relays_down_list[i] = map(int, sensor_co2_relays_down_list[i])

    global conditional_co2_number_sensor
    global conditional_co2_number_conditional
    conditional_co2_number_sensor = []
    conditional_co2_number_conditional = []

    cur.execute('SELECT Id FROM CO2Sensor')
    for row in cur:
        conditional_co2_number_sensor.append(row[0])

    cur.execute('SELECT Id FROM CO2SensorConditional')
    for row in cur:
        conditional_co2_number_conditional.append(row[0])

    global conditional_co2_id
    global conditional_co2_name
    global conditional_co2_state
    global conditional_co2_condition
    global conditional_co2_direction
    global conditional_co2_setpoint
    global conditional_co2_period
    global conditional_co2_sel_relay
    global conditional_co2_relay
    global conditional_co2_relay_state
    global conditional_co2_relay_seconds_on
    global conditional_co2_sel_command
    global conditional_co2_do_command
    global conditional_co2_sel_notify
    global conditional_co2_do_notify
    global conditional_co2_time_notify

    conditional_co2_id = [[[0 for k in xrange(10)] for j in xrange(len(conditional_co2_number_conditional))] for i in xrange(len(conditional_co2_number_sensor))]
    conditional_co2_name = [[[0 for k in xrange(10)] for j in xrange(len(conditional_co2_number_conditional))] for i in xrange(len(conditional_co2_number_sensor))]
    conditional_co2_state = [[[0 for k in xrange(10)] for j in xrange(len(conditional_co2_number_conditional))] for i in xrange(len(conditional_co2_number_sensor))]
    conditional_co2_direction = [[[0 for k in xrange(10)] for j in xrange(len(conditional_co2_number_conditional))] for i in xrange(len(conditional_co2_number_sensor))]
    conditional_co2_setpoint = [[[0 for k in xrange(10)] for j in xrange(len(conditional_co2_number_conditional))] for i in xrange(len(conditional_co2_number_sensor))]
    conditional_co2_period = [[[0 for k in xrange(10)] for j in xrange(len(conditional_co2_number_conditional))] for i in xrange(len(conditional_co2_number_sensor))]
    conditional_co2_sel_relay = [[[0 for k in xrange(10)] for j in xrange(len(conditional_co2_number_conditional))] for i in xrange(len(conditional_co2_number_sensor))]
    conditional_co2_relay = [[[0 for k in xrange(10)] for j in xrange(len(conditional_co2_number_conditional))] for i in xrange(len(conditional_co2_number_sensor))]
    conditional_co2_relay_state = [[[0 for k in xrange(10)] for j in xrange(len(conditional_co2_number_conditional))] for i in xrange(len(conditional_co2_number_sensor))]
    conditional_co2_relay_seconds_on = [[[0 for k in xrange(10)] for j in xrange(len(conditional_co2_number_conditional))] for i in xrange(len(conditional_co2_number_sensor))]
    conditional_co2_sel_command = [[[0 for k in xrange(10)] for j in xrange(len(conditional_co2_number_conditional))] for i in xrange(len(conditional_co2_number_sensor))]
    conditional_co2_do_command = [[[0 for k in xrange(10)] for j in xrange(len(conditional_co2_number_conditional))] for i in xrange(len(conditional_co2_number_sensor))]
    conditional_co2_sel_notify = [[[0 for k in xrange(10)] for j in xrange(len(conditional_co2_number_conditional))] for i in xrange(len(conditional_co2_number_sensor))]
    conditional_co2_do_notify = [[[0 for k in xrange(10)] for j in xrange(len(conditional_co2_number_conditional))] for i in xrange(len(conditional_co2_number_sensor))]
    conditional_co2_time_notify = [[[0 for k in xrange(10)] for j in xrange(len(conditional_co2_number_conditional))] for i in xrange(len(conditional_co2_number_sensor))]

    for j in range(0, len(conditional_co2_number_sensor)):
        cur.execute('SELECT Id, Name, State, Direction, Setpoint, Period, Sel_Relay, Relay, Relay_State, Relay_Seconds_On, Sel_Command, Do_Command, Sel_Notify, Do_Notify FROM CO2SensorConditional WHERE Sensor=' + str(j))
        count = 0
        for row in cur:
            conditional_co2_id[j][count][0] = row[0]
            conditional_co2_name[j][count][0] = row[1]
            conditional_co2_state[j][count][0] = row[2]
            conditional_co2_direction[j][count][0] = row[3]
            conditional_co2_setpoint[j][count][0] = row[4]
            conditional_co2_period[j][count][0] = row[5]
            conditional_co2_sel_relay[j][count][0] = row[6]
            conditional_co2_relay[j][count][0] = row[7]
            conditional_co2_relay_state[j][count][0] = row[8]
            conditional_co2_relay_seconds_on[j][count][0] = row[9]
            conditional_co2_sel_command[j][count][0] = row[10]
            if row[11] is None:
                conditional_co2_do_command[j][count][0] = row[11]
            else:
                if "\'\'" not in row[11]:
                    conditional_co2_do_command[j][count][0] = row[11]
                else:
                    conditional_co2_do_command[j][count][0] = row[11].replace("\'\'","\'")
            conditional_co2_sel_notify[j][count][0] = row[12]
            conditional_co2_do_notify[j][count][0] = row[13]
            conditional_co2_time_notify[j][count][0] = 0
            count += 1

    cur.execute('SELECT Id, Name, Pin, Device, Period, Pre_Measure_Relay, Pre_Measure_Dur, Activated, Graph, YAxis_Relay_Min, YAxis_Relay_Max, YAxis_Relay_Tics, YAxis_Relay_MTics, YAxis_Temp_Min, YAxis_Temp_Max, YAxis_Temp_Tics, YAxis_Temp_MTics, YAxis_Press_Min, YAxis_Press_Max, YAxis_Press_Tics, YAxis_Press_MTics, Temp_Relays_Up, Temp_Relays_Down, Temp_Relay_High, Temp_Outmin_High, Temp_Outmax_High, Temp_Relay_Low, Temp_Outmin_Low, Temp_Outmax_Low, Temp_OR, Temp_Set, Temp_Set_Direction, Temp_Period, Temp_P, Temp_I, Temp_D, Press_Relays_Up, Press_Relays_Down, Press_Relay_High, Press_Outmin_High, Press_Outmax_High, Press_Relay_Low, Press_Outmin_Low, Press_Outmax_Low, Press_OR, Press_Set, Press_Set_Direction, Press_Period, Press_P, Press_I, Press_D FROM PressSensor')
    for row in cur:
        sensor_press_id.append(row[0])
        sensor_press_name.append(row[1])
        sensor_press_pin.append(row[2])
        sensor_press_device.append(row[3])
        sensor_press_period.append(row[4])
        sensor_press_premeasure_relay.append(row[5])
        sensor_press_premeasure_dur.append(row[6])
        sensor_press_activated.append(row[7])
        sensor_press_graph.append(row[8])
        sensor_press_yaxis_relay_min.append(row[9])
        sensor_press_yaxis_relay_max.append(row[10])
        sensor_press_yaxis_relay_tics.append(row[11])
        sensor_press_yaxis_relay_mtics.append(row[12])
        sensor_press_yaxis_temp_min.append(row[13])
        sensor_press_yaxis_temp_max.append(row[14])
        sensor_press_yaxis_temp_tics.append(row[15])
        sensor_press_yaxis_temp_mtics.append(row[16])
        sensor_press_yaxis_press_min.append(row[17])
        sensor_press_yaxis_press_max.append(row[18])
        sensor_press_yaxis_press_tics.append(row[19])
        sensor_press_yaxis_press_mtics.append(row[20])
        sensor_press_temp_relays_up.append(row[21])
        sensor_press_temp_relays_down.append(row[22])
        pid_press_temp_relay_high.append(row[23])
        pid_press_temp_outmin_high.append(row[24])
        pid_press_temp_outmax_high.append(row[25])
        pid_press_temp_relay_low.append(row[26])
        pid_press_temp_outmin_low.append(row[27])
        pid_press_temp_outmax_low.append(row[28])
        pid_press_temp_or.append(row[29])
        pid_press_temp_set.append(row[30])
        pid_press_temp_set_dir.append(row[31])
        pid_press_temp_period.append(row[32])
        pid_press_temp_p.append(row[33])
        pid_press_temp_i.append(row[34])
        pid_press_temp_d.append(row[35])
        sensor_press_press_relays_up.append(row[36])
        sensor_press_press_relays_down.append(row[37])
        pid_press_press_relay_high.append(row[38])
        pid_press_press_outmin_high.append(row[39])
        pid_press_press_outmax_high.append(row[40])
        pid_press_press_relay_low.append(row[41])
        pid_press_press_outmin_low.append(row[42])
        pid_press_press_outmax_low.append(row[43])
        pid_press_press_or.append(row[44])
        pid_press_press_set.append(row[45])
        pid_press_press_set_dir.append(row[46])
        pid_press_press_period.append(row[47])
        pid_press_press_p.append(row[48])
        pid_press_press_i.append(row[49])
        pid_press_press_d.append(row[50])

    # Convert string of comma-separated values to a 2-dimensional list of integers
    global sensor_press_temp_relays_up_list
    sensor_press_temp_relays_up_list = []
    for i in range(0, len(sensor_press_temp_relays_up)):
        if sensor_press_temp_relays_up[i] != '':
            sensor_press_temp_relays_up_list.append(sensor_press_temp_relays_up[i].split(","))
            sensor_press_temp_relays_up_list[i] = map(int, sensor_press_temp_relays_up_list[i])

    global sensor_press_temp_relays_down_list
    sensor_press_temp_relays_down_list = []
    for i in range(0, len(sensor_press_temp_relays_down)):
        if sensor_press_temp_relays_down[i] != '':
            sensor_press_temp_relays_down_list.append(sensor_press_temp_relays_down[i].split(","))
            sensor_press_temp_relays_down_list[i] = map(int, sensor_press_temp_relays_down_list[i])

    global sensor_press_press_relays_up_list
    sensor_press_press_relays_up_list = []
    for i in range(0, len(sensor_press_press_relays_up)):
        if sensor_press_press_relays_up[i] != '':
            sensor_press_press_relays_up_list.append(sensor_press_press_relays_up[i].split(","))
            sensor_press_press_relays_up_list[i] = map(int, sensor_press_press_relays_up_list[i])

    global sensor_press_press_relays_down_list
    sensor_press_press_relays_down_list = []
    for i in range(0, len(sensor_press_press_relays_down)):
        if sensor_press_press_relays_down[i] != '':
            sensor_press_press_relays_down_list.append(sensor_press_press_relays_down[i].split(","))
            sensor_press_press_relays_down_list[i] = map(int, sensor_press_press_relays_down_list[i])

    global conditional_press_number_sensor
    global conditional_press_number_conditional
    conditional_press_number_sensor = []
    conditional_press_number_conditional = []

    cur.execute('SELECT Id FROM PressSensor')
    for row in cur:
        conditional_press_number_sensor.append(row[0])

    cur.execute('SELECT Id FROM PressSensorConditional')
    for row in cur:
        conditional_press_number_conditional.append(row[0])

    global conditional_press_id
    global conditional_press_name
    global conditional_press_state
    global conditional_press_condition
    global conditional_press_direction
    global conditional_press_setpoint
    global conditional_press_period
    global conditional_press_sel_relay
    global conditional_press_relay
    global conditional_press_relay_state
    global conditional_press_relay_seconds_on
    global conditional_press_sel_command
    global conditional_press_do_command
    global conditional_press_sel_notify
    global conditional_press_do_notify
    global conditional_press_time_notify

    conditional_press_id = [[[0 for k in xrange(10)] for j in xrange(len(conditional_press_number_conditional))] for i in xrange(len(conditional_press_number_sensor))]
    conditional_press_name = [[[0 for k in xrange(10)] for j in xrange(len(conditional_press_number_conditional))] for i in xrange(len(conditional_press_number_sensor))]
    conditional_press_state = [[[0 for k in xrange(10)] for j in xrange(len(conditional_press_number_conditional))] for i in xrange(len(conditional_press_number_sensor))]
    conditional_press_condition = [[[0 for k in xrange(10)] for j in xrange(len(conditional_press_number_conditional))] for i in xrange(len(conditional_press_number_sensor))]
    conditional_press_direction = [[[0 for k in xrange(10)] for j in xrange(len(conditional_press_number_conditional))] for i in xrange(len(conditional_press_number_sensor))]
    conditional_press_setpoint = [[[0 for k in xrange(10)] for j in xrange(len(conditional_press_number_conditional))] for i in xrange(len(conditional_press_number_sensor))]
    conditional_press_period = [[[0 for k in xrange(10)] for j in xrange(len(conditional_press_number_conditional))] for i in xrange(len(conditional_press_number_sensor))]
    conditional_press_sel_relay = [[[0 for k in xrange(10)] for j in xrange(len(conditional_press_number_conditional))] for i in xrange(len(conditional_press_number_sensor))]
    conditional_press_relay = [[[0 for k in xrange(10)] for j in xrange(len(conditional_press_number_conditional))] for i in xrange(len(conditional_press_number_sensor))]
    conditional_press_relay_state = [[[0 for k in xrange(10)] for j in xrange(len(conditional_press_number_conditional))] for i in xrange(len(conditional_press_number_sensor))]
    conditional_press_relay_seconds_on = [[[0 for k in xrange(10)] for j in xrange(len(conditional_press_number_conditional))] for i in xrange(len(conditional_press_number_sensor))]
    conditional_press_sel_command = [[[0 for k in xrange(10)] for j in xrange(len(conditional_press_number_conditional))] for i in xrange(len(conditional_press_number_sensor))]
    conditional_press_do_command = [[[0 for k in xrange(10)] for j in xrange(len(conditional_press_number_conditional))] for i in xrange(len(conditional_press_number_sensor))]
    conditional_press_sel_notify = [[[0 for k in xrange(10)] for j in xrange(len(conditional_press_number_conditional))] for i in xrange(len(conditional_press_number_sensor))]
    conditional_press_do_notify = [[[0 for k in xrange(10)] for j in xrange(len(conditional_press_number_conditional))] for i in xrange(len(conditional_press_number_sensor))]
    conditional_press_time_notify = [[[0 for k in xrange(10)] for j in xrange(len(conditional_press_number_conditional))] for i in xrange(len(conditional_press_number_sensor))]

    for j in range(0, len(conditional_press_number_sensor)):
        cur.execute('SELECT Id, Name, State, Condition, Direction, Setpoint, Period, Sel_Relay, Relay, Relay_State, Relay_Seconds_On, Sel_Command, Do_Command, Sel_Notify, Do_Notify FROM PressSensorConditional WHERE Sensor=' + str(j))
        count = 0
        for row in cur:
            conditional_press_id[j][count][0] = row[0]
            conditional_press_name[j][count][0] = row[1]
            conditional_press_state[j][count][0] = row[2]
            conditional_press_condition[j][count][0] = row[3]
            conditional_press_direction[j][count][0] = row[4]
            conditional_press_setpoint[j][count][0] = row[5]
            conditional_press_period[j][count][0] = row[6]
            conditional_press_sel_relay[j][count][0] = row[7]
            conditional_press_relay[j][count][0] = row[8]
            conditional_press_relay_state[j][count][0] = row[9]
            conditional_press_relay_seconds_on[j][count][0] = row[10]
            conditional_press_sel_command[j][count][0] = row[11]
            if row[12] is None:
                conditional_press_do_command[j][count][0] = row[12]
            else:
                if "\'\'" not in row[12]:
                    conditional_press_do_command[j][count][0] = row[12]
                else:
                    conditional_press_do_command[j][count][0] = row[12].replace("\'\'","\'")
            conditional_press_sel_notify[j][count][0] = row[13]
            conditional_press_do_notify[j][count][0] = row[14]
            conditional_press_time_notify[j][count][0] = 0
            count += 1

    cur.execute('SELECT Id, Name, Relay, State, DurationOn, DurationOff FROM Timers')
    for row in cur:
        timer_id.append(row[0])
        timer_name.append(row[1])
        timer_relay.append(row[2])
        timer_state.append(row[3])
        timer_duration_on.append(row[4])
        timer_duration_off.append(row[5])

    cur.execute('SELECT Host, SSL, Port, User, Pass, Email_From, Wait_Time FROM SMTP')
    for row in cur:
        smtp_host = row[0]
        smtp_ssl = row[1]
        smtp_port = row[2]
        smtp_user = row[3]
        smtp_pass = row[4]
        smtp_email_from = row[5]
        smtp_wait_time = row[6]

    cur.close()

    for i in range(0, len(sensor_t_id)):
        timerTSensorLog.append(0)

    for i in range(0, len(sensor_ht_id)):
        timerHTSensorLog.append(0)

    for i in range(0, len(sensor_co2_id)):
        timerCo2SensorLog.append(0)

    for i in range(0, len(sensor_press_id)):
        timerPressSensorLog.append(0)

    for i in range(0, len(timer_id)):
        timer_time.append(0)

    if len(on_duration_timer) != len(relay_id):
        on_duration_timer = []
        for i in range(0, len(relay_id)):
            on_duration_timer.append(0)

    if len(on_duration_seconds) != len(relay_id):
        on_duration_seconds = []
        for i in range(0, len(relay_id)):
            on_duration_seconds.append(0)


    global timerTConditional
    global timerHTConditional
    global timerCO2Conditional
    global timerPressConditional

    timerTConditional = [[0 for j in xrange(len(conditional_t_number_conditional))] for i in xrange(len(conditional_t_number_sensor))]
    timerHTConditional = [[0 for j in xrange(len(conditional_ht_number_conditional))] for i in xrange(len(conditional_ht_number_sensor))]
    timerCO2Conditional = [[0 for j in xrange(len(conditional_co2_number_conditional))] for i in xrange(len(conditional_co2_number_sensor))]
    timerPressConditional = [[0 for j in xrange(len(conditional_press_number_conditional))] for i in xrange(len(conditional_press_number_sensor))]
    
    for j in range(0, len(conditional_t_number_sensor)):
        for k in range(0, len(conditional_t_number_conditional)):
            if conditional_t_id[j][k][0] != 0:
                timerTConditional[j][k] = 0

    for j in range(0, len(conditional_ht_number_sensor)):
        for k in range(0, len(conditional_ht_number_conditional)):
            if conditional_ht_id[j][k][0] != 0:
                timerHTConditional[j][k] = 0

    for j in range(0, len(conditional_co2_number_sensor)):
        for k in range(0, len(conditional_co2_number_conditional)):
            if conditional_co2_id[j][k][0] != 0:
                timerCO2Conditional[j][k] = 0

    for j in range(0, len(conditional_press_number_sensor)):
        for k in range(0, len(conditional_press_number_conditional)):
            if conditional_press_id[j][k][0] != 0:
                timerPressConditional[j][k] = 0

    sensor_t_read_temp_c = [0] * len(sensor_t_id)
    sensor_ht_dewpt_c = [0] * len(sensor_ht_id)
    sensor_ht_read_hum = [0] * len(sensor_ht_id)
    sensor_ht_read_temp_c = [0] * len(sensor_ht_id)
    sensor_co2_read_co2 = [0] * len(sensor_co2_id)
    sensor_press_read_alt = [0] * len(sensor_press_id)
    sensor_press_read_press = [0] * len(sensor_press_id)
    sensor_press_read_temp_c = [0] * len(sensor_press_id)

    pid_t_temp_alive = []
    pid_ht_temp_alive = []
    pid_ht_hum_alive = []
    pid_co2_alive = []
    pid_press_temp_alive = []
    pid_press_press_alive = []
    
    pid_t_temp_alive = [1] * len(sensor_t_id)
    pid_ht_temp_alive = [1] * len(sensor_ht_id)
    pid_ht_hum_alive = [1] * len(sensor_ht_id)
    pid_co2_alive = [1] * len(sensor_co2_id)
    pid_press_temp_alive = [1] * len(sensor_press_id)
    pid_press_press_alive = [1] * len(sensor_press_id)

    pause_daemon = 0


#################################################
#               GPIO Manipulation               #
#################################################

# Initialize all relay GPIO pins
def initialize_all_gpio():
    logging.info("[GPIO Initialize] Set GPIO mode to BCM numbering, all set GPIOs as output")
    GPIO.setmode(GPIO.BCM)
    GPIO.setwarnings(False)
    # Initialize GPIOs from all 8 relays
    for i in range(0, len(relay_id)):
        if relay_pin[i] > 0:
            GPIO.setup(relay_pin[i], GPIO.OUT)
    logging.info("[GPIO Initialize] Turning off all relays")
    Relays_Off()
    logging.info("[GPIO Initialize] Turning on all relays set to on at startup")
    Relays_Start()

# Initialize specified GPIO pin
def initialize_gpio(relay):
    logging.info("[GPIO Initialize] Set GPIO mode to BCM numbering, GPIO %s as output", relay_pin[relay])
    GPIO.setmode(GPIO.BCM)
    GPIO.setwarnings(False)
    #initialize one GPIO
    if relay_pin[relay] > 0:
        GPIO.setup(relay_pin[relay], GPIO.OUT)
        relay_onoff(relay+1, 'off')

# Turn Relays Off
def Relays_Off():
    for i in range(0, len(relay_id)):
        if relay_pin[i] > 0:
            if relay_trigger[i] == 0:
                GPIO.output(relay_pin[i], 1)
            else:
                GPIO.output(relay_pin[i], 0)

# Turn Select Relays On
def Relays_Start():
    for i in range(0, len(relay_id)):
        if relay_pin[i] > 0:
            if relay_trigger[i] == 0:
                if relay_start_state[i] == 1:
                    GPIO.output(relay_pin[i], 0)
                else:
                    GPIO.output(relay_pin[i], 1)
            else: 
                if relay_start_state[i] == 1:
                    GPIO.output(relay_pin[i], 1)
                else:
                    GPIO.output(relay_pin[i], 0)

# Read the state of a relay
def read_relay(relay):
    if ((relay_trigger[relay-1] == 0 and GPIO.input(relay_pin[relay-1]) == 0) or (
        relay_trigger[relay-1] == 1 and GPIO.input(relay_pin[relay-1]) == 1)):
        return "on"
    else:
        return "off"

# Change GPIO (Select) to a specific state (State)
def set_relay_gpio(relay, State):
    if relay == 0:
        logging.warning("[GPIO Write] 0 is an invalid relay number. Check your configuration.")
    else:
        logging.debug("[GPIO Write] Setting relay %s (%s) to %s (was %s)",
            relay, relay_name[relay-1],
            State, GPIO.input(relay_pin[relay-1]))
        GPIO.output(relay_pin[relay-1], State)

# Turn relay on or off and use conditionals
def relay_onoff(relay, state):
    if relay_trigger[relay-1] == 1 and state == 'on':
        if enable_max_amps == 1:
            total_amps = 0
            for i in range(0, len(relay_id)):
                if ((relay_trigger[i] == 0 and GPIO.input(relay_pin[i]) == 0) or (
                    relay_trigger[i] == 1 and GPIO.input(relay_pin[i]) == 1)):
                    total_amps += relay_amps[i]
            if ((relay_trigger[relay-1] == 0 and GPIO.input(relay_pin[relay-1]) == 1) or (
                    relay_trigger[relay-1] == 1 and GPIO.input(relay_pin[relay-1]) == 0)):
                total_amps += relay_amps[relay-1]
            if total_amps > max_amps:
                logging.warning("[Daemon] Cannot turn relay %s (%s) On. If this relay turns on, there will be %s amps being drawn, which exceeds the maximum set draw of %s amps.",
                        relay, relay_name[relay-1], total_amps, max_amps)
                return 1
        set_relay_gpio(relay, 1)
    elif relay_trigger[relay-1] == 0 and state == 'on':
        if enable_max_amps == 1:
            total_amps = 0
            for i in range(0, len(relay_id)):
                if ((relay_trigger[i] == 0 and GPIO.input(relay_pin[i]) == 0) or (
                    relay_trigger[i] == 1 and GPIO.input(relay_pin[i]) == 1)):
                    total_amps += relay_amps[i]   
            if ((relay_trigger[relay-1] == 0 and GPIO.input(relay_pin[relay-1]) == 1) or (
                    relay_trigger[relay-1] == 1 and GPIO.input(relay_pin[relay-1]) == 0)):
                total_amps += relay_amps[relay-1]
            if total_amps > max_amps:
                logging.warning("[Daemon] Cannot turn relay %s (%s) On. If this relay turns on, there will be %s amps being drawn, which exceeds the maximum set draw of %s amps.",
                        relay, relay_name[relay-1], total_amps, max_amps)
                return 1
        set_relay_gpio(relay, 0)

    elif relay_trigger[relay-1] == 0 and state == 'off':
        set_relay_gpio(relay, 1)
    elif relay_trigger[relay-1] == 1 and state == 'off':
        set_relay_gpio(relay, 0)

    for i in range(0, len(conditional_relay_id)):
        if state == 'on':
            if conditional_relay_ifrelay[i] == relay and conditional_relay_ifaction[i] == 'on' and conditional_relay_ifduration[i] == 0:
                if conditional_relay_sel_relay[i]:
                    if conditional_relay_doaction[i] == 'on' and conditional_relay_doduration[i] != 0:
                        rod = threading.Thread(target = relay_on_duration,
                            args = (conditional_relay_dorelay[i], conditional_relay_doduration[i], 0, relay_trigger, relay_pin,))
                        rod.start()
                    else:
                        relay_onoff(conditional_relay_dorelay[i], conditional_relay_doaction[i])
                if conditional_relay_sel_command[i]:
                    p = subprocess.Popen(conditional_relay_do_command[i], shell=True, stdout=subprocess.PIPE, stderr=subprocess.PIPE)
                    output, errors = p.communicate()
                    logging.debug("[Relay Conditional %s (%s)] Execute command: %s Command output: %s Command errors: %s", i+1, conditional_relay_name[i], conditional_relay_do_command[i], output, errors)
                if conditional_relay_sel_notify[i] and conditional_relay_time_notify[i] < int(time.time()):
                    logging.debug("[Relay Conditional %s (%s)] True: Notify %s", i+1, conditional_relay_name[i], conditional_relay_do_notify[i])
                    if conditional_relay_doaction[i] == 'on' and conditional_relay_doduration[i] != 0:
                        message = "Relay Conditional %s (%s): Relay %s turned %s for %s seconds." % ((i+1), conditional_relay_name[i], relay, conditional_relay_doaction[i], conditional_relay_doduration[i])
                    else:
                        message = "Relay Conditional %s (%s): Relay %s turned %s." % ((i+1), conditional_relay_name[i], relay, conditional_relay_doaction[i])
                    email(conditional_relay_do_notify[i], message)
                    conditional_relay_time_notify[i] = int(time.time()) + smtp_wait_time
                elif conditional_relay_sel_notify[i]:
                    logging.debug("[Relay Conditional %s (%s)] True: Waiting to notify %s. %s seconds left to wait to be able to notify again (of %s seconds).", i+1, conditional_relay_name[i], conditional_relay_do_notify[i], (smtp_wait_time - (smtp_wait_time - (conditional_relay_time_notify[i] - int(time.time())))), smtp_wait_time)
        elif state == 'off':
            if conditional_relay_ifrelay[i] == relay and conditional_relay_ifaction[i] == 'off':
                if conditional_relay_sel_relay[i]:
                    if conditional_relay_doaction[i] == 'on' and conditional_relay_doduration[i] != 0:
                        rod = threading.Thread(target = relay_on_duration,
                            args = (conditional_relay_dorelay[i], conditional_relay_doduration[i], 0, relay_trigger, relay_pin,))
                        rod.start()
                    else:
                        relay_onoff(conditional_relay_dorelay[i], conditional_relay_doaction[i])
                if conditional_relay_sel_command[i]:
                    p = subprocess.Popen(conditional_relay_do_command[i], shell=True, stdout=subprocess.PIPE, stderr=subprocess.PIPE)
                    output, errors = p.communicate()
                    logging.debug("[Relay Conditional %s (%s)] Execute command: %s Command output: %s Command errors: %s", i+1, conditional_relay_name[i], conditional_relay_do_command[i], output, errors)
                if conditional_relay_sel_notify[i] and conditional_relay_time_notify[i] < int(time.time()):
                    if conditional_relay_doaction[i] == 'on' and conditional_relay_doduration[i] != 0:
                        message = "Relay Conditional %s (%s): Relay %s turned %s for %s seconds." % ((i+1), conditional_relay_name[i], relay, conditional_relay_doaction[i], conditional_relay_doduration[i])
                    else:
                        message = "Relay Conditional %s (%s): Relay %s turned %s." % ((i+1), conditional_relay_name[i], relay, conditional_relay_doaction[i])
                    email(conditional_relay_do_notify[i], message)
                    conditional_relay_time_notify[i] = int(time.time()) + smtp_wait_time
                elif conditional_relay_sel_notify[i]:
                    logging.debug("[Relay Conditional %s (%s)] True: Waiting to notify %s. %s seconds left to wait to be able to notify again (of %s seconds).", i+1, conditional_relay_name[i], conditional_relay_do_notify[i], (smtp_wait_time - (smtp_wait_time - (conditional_relay_time_notify[i] - int(time.time())))), smtp_wait_time)

# Turn relay off without conditional check
def relay_off(relay, local_relay_pin, local_relay_trigger):
    logging.debug("[Relay Off] Relay %s turning off.", relay)
    if local_relay_trigger[relay-1] == 0:
        GPIO.output(local_relay_pin[relay-1], 1)
    else:
        GPIO.output(local_relay_pin[relay-1], 0)

# Turn relay on for a specific duration
def relay_on_timed(relay, seconds):
    relay_on_duration(relay, seconds, 0, relay_trigger, relay_pin)

# Set relay on for a specific duration (seconds may be negative)
def relay_on_duration(relay, seconds, sensor, local_relay_trigger, local_relay_pin):
    global on_duration_timer
    global on_duration_seconds
    if enable_max_amps == 1:
        total_amps = 0
        for i in range(0, len(relay_id)):
            if ((local_relay_trigger[i] == 0 and GPIO.input(local_relay_pin[i]) == 0) or (
                local_relay_trigger[i] == 1 and GPIO.input(local_relay_pin[i]) == 1)):
                total_amps += relay_amps[i]
        if ((local_relay_trigger[relay-1] == 0 and GPIO.input(local_relay_pin[relay-1]) == 1) or (
                local_relay_trigger[relay-1] == 1 and GPIO.input(local_relay_pin[relay-1]) == 0)):
            total_amps += relay_amps[relay-1]
        if total_amps > max_amps:
            logging.warning("[Daemon] Cannot turn relay %s (%s) On. If this relay turns on, there will be %s amps being drawn, which exceeds the maximum set draw of %s amps.",
                    relay, relay_name[relay-1], total_amps, max_amps)
            return 1

    if (((local_relay_trigger[relay-1] == 0 and GPIO.input(local_relay_pin[relay-1]) == 0) or (
            local_relay_trigger[relay-1] == 1 and GPIO.input(local_relay_pin[relay-1]) == 1)) and
            on_duration_timer[relay-1] > int(time.time())):
        logging.debug("[Relay Duration] Relay %s (%s) is already On for a duration (%s sec with %s sec remaining). Recording the amount of time the relay has been on (%s sec) to log and updating On duration to %s seconds.",
            relay, relay_name[relay-1], on_duration_seconds[relay-1], (on_duration_timer[relay-1] - int(time.time())), (on_duration_seconds[relay-1] - (on_duration_timer[relay-1] - int(time.time()))),seconds)
        wrl = threading.Thread(target = mycodoLog.write_relay_log,
            args = (relay, (on_duration_seconds[relay-1] - (on_duration_timer[relay-1] - int(time.time()))), sensor, local_relay_pin[relay-1],))
        wrl.start()
        on_duration_timer[relay-1] = int(time.time()) + abs(seconds)
        on_duration_seconds[relay-1] = abs(seconds)

        for i in range(0, len(conditional_relay_id)):
            if conditional_relay_ifrelay[i] == relay and conditional_relay_ifaction[i] == 'on':
                if conditional_relay_ifduration[i] == seconds:
                    if conditional_relay_sel_relay[i]:
                        if conditional_relay_doaction[i] == 'on' and conditional_relay_doduration[i] != 0:
                            rod = threading.Thread(target = relay_on_duration,
                                args = (conditional_relay_dorelay[i], conditional_relay_doduration[i], sensor, relay_trigger, relay_pin,))
                            rod.start()
                        elif (conditional_relay_doaction[i] == 'on' and conditional_relay_doduration[i] == 0) or conditional_relay_doaction[i] == 'off':
                            relay_onoff(conditional_relay_dorelay[i], conditional_relay_doaction[i])
                    if conditional_relay_sel_command[i]:
                        p = subprocess.Popen(conditional_relay_do_command[i], shell=True, stdout=subprocess.PIPE, stderr=subprocess.PIPE)
                        output, errors = p.communicate()
                        logging.debug("[Relay Conditional %s (%s)] Execute command: %s Command output: %s Command errors: %s", i+1, conditional_relay_name[i], conditional_relay_do_command[i], output, errors)
                    if conditional_relay_sel_notify[i] and conditional_relay_time_notify[i] < int(time.time()):
                        logging.debug("[Relay Conditional %s (%s)] True: Notify %s", i+1, conditional_relay_name[i], conditional_relay_do_notify[i])
                        if conditional_relay_doaction[i] == 'on' and conditional_relay_doduration[i] != 0:
                            message = "Relay Conditional %s (%s): Relay %s turned %s for %s seconds." % ((i+1), conditional_relay_name[i], relay, conditional_relay_doaction[i], conditional_relay_doduration[i])
                        else:
                            message = "Relay Conditional %s (%s): Relay %s turned %s." % ((i+1), conditional_relay_name[i], relay, conditional_relay_doaction[i])
                        email(conditional_relay_do_notify[i], message)
                        conditional_relay_time_notify[i] = int(time.time()) + smtp_wait_time
                    elif conditional_relay_sel_notify[i]:
                        logging.debug("[Relay Conditional %s (%s)] True: Waiting to notify %s. %s seconds left to wait to be able to notify again (of %s seconds).", i+1, conditional_relay_name[i], conditional_relay_do_notify[i], (smtp_wait_time - (smtp_wait_time - (conditional_relay_time_notify[i] - int(time.time())))), smtp_wait_time)
                elif conditional_relay_ifduration[i] == 0:
                    if conditional_relay_sel_relay[i]:
                        relay_onoff(conditional_relay_dorelay[i], conditional_relay_doaction[i])
                    if conditional_relay_sel_command[i]:
                        p = subprocess.Popen(conditional_relay_do_command[i], shell=True, stdout=subprocess.PIPE, stderr=subprocess.PIPE)
                        output, errors = p.communicate()
                        logging.debug("[Relay Conditional %s (%s)] Execute command: %s Command output: %s Command errors: %s", i+1, conditional_relay_name[i], conditional_relay_do_command[i], output, errors)
                    if conditional_relay_sel_notify[i] and conditional_relay_time_notify[i] < int(time.time()):
                        logging.debug("[Relay Conditional %s (%s)] True: Notify %s", i+1, conditional_relay_name[i], conditional_relay_do_notify[i])
                        if conditional_relay_doaction[i] == 'on' and conditional_relay_doduration[i] != 0:
                            message = "Relay Conditional %s (%s): Relay %s turned %s for %s seconds." % ((i+1), conditional_relay_name[i], relay, conditional_relay_doaction[i], conditional_relay_doduration[i])
                        else:
                            message = "Relay Conditional %s (%s): Relay %s turned %s." % ((i+1), conditional_relay_name[i], relay, conditional_relay_doaction[i])
                        email(conditional_relay_do_notify[i], message)
                        conditional_relay_time_notify[i] = int(time.time()) + smtp_wait_time
                    elif conditional_relay_sel_notify[i]:
                        logging.debug("[Relay Conditional %s (%s)] True: Waiting to notify %s. %s seconds left to wait to be able to notify again (of %s seconds).", i+1, conditional_relay_name[i], conditional_relay_do_notify[i], (smtp_wait_time - (smtp_wait_time - (conditional_relay_time_notify[i] - int(time.time())))), smtp_wait_time)
        return 1

    elif (((local_relay_trigger[relay-1] == 0 and GPIO.input(local_relay_pin[relay-1]) == 0) or (
            local_relay_trigger[relay-1] == 1 and GPIO.input(local_relay_pin[relay-1]) == 1)) and
            on_duration_timer[relay-1] < int(time.time())):
        logging.warning("[Relay Duration] Relay %s (%s) is set On without a duration. Turning into a duration.",
            relay, relay_name[relay-1], seconds)
    
    on_duration_seconds[relay-1] = abs(seconds)
    on_duration_timer[relay-1] = int(time.time()) + abs(seconds)

    logging.debug("[Relay Duration] Relay %s (%s) On for %s seconds.",
        relay, relay_name[relay-1], round(abs(seconds), 1))

    # Turn relay on
    GPIO.output(local_relay_pin[relay-1], local_relay_trigger[relay-1])

    try:
        for i in range(0, len(conditional_relay_id)):
            if conditional_relay_ifrelay[i] == relay and conditional_relay_ifaction[i] == 'on':
                if conditional_relay_ifduration[i] == seconds:
                    if conditional_relay_sel_relay[i]:
                        if conditional_relay_doaction[i] == 'on' and conditional_relay_doduration[i] != 0:
                            rod = threading.Thread(target = relay_on_duration,
                                args = (conditional_relay_dorelay[i], conditional_relay_doduration[i], sensor, relay_trigger, relay_pin,))
                            rod.start()
                        elif (conditional_relay_doaction[i] == 'on' and conditional_relay_doduration[i] == 0) or conditional_relay_doaction[i] == 'off':
                            relay_onoff(conditional_relay_dorelay[i], conditional_relay_doaction[i])
                    if conditional_relay_sel_command[i]:
                        p = subprocess.Popen(conditional_relay_do_command[i], shell=True, stdout=subprocess.PIPE, stderr=subprocess.PIPE)
                        output, errors = p.communicate()
                        logging.debug("[Relay Conditional %s (%s)] Execute command: %s Command output: %s Command errors: %s", i+1, conditional_relay_name[i], conditional_relay_do_command[i], output, errors)
                    if conditional_relay_sel_notify[i] and conditional_relay_time_notify[i] < int(time.time()):
                        logging.debug("[Relay Conditional %s (%s)] True: Notify %s", i+1, conditional_relay_name[i], conditional_relay_do_notify[i])
                        if conditional_relay_doaction[i] == 'on' and conditional_relay_doduration[i] != 0:
                            message = "Relay Conditional %s (%s): Relay %s turned %s for %s seconds." % ((i+1), conditional_relay_name[i], relay, conditional_relay_doaction[i], conditional_relay_doduration[i])
                        else:
                            message = "Relay Conditional %s (%s): Relay %s turned %s." % ((i+1), conditional_relay_name[i], relay, conditional_relay_doaction[i])
                        email(conditional_relay_do_notify[i], message)
                        conditional_relay_time_notify[i] = int(time.time()) + smtp_wait_time
                    elif conditional_relay_sel_notify[i]:
                        logging.debug("[Relay Conditional %s (%s)] True: Waiting to notify %s. %s seconds left to wait to be able to notify again (of %s seconds).", i+1, conditional_relay_name[i], conditional_relay_do_notify[i], (smtp_wait_time - (smtp_wait_time - (conditional_relay_time_notify[i] - int(time.time())))), smtp_wait_time)
                elif conditional_relay_ifduration[i] == 0:
                    if conditional_relay_sel_relay[i]:
                        relay_onoff(conditional_relay_dorelay[i], conditional_relay_doaction[i])
                    if conditional_relay_sel_command[i]:
                        p = subprocess.Popen(conditional_relay_do_command[i], shell=True, stdout=subprocess.PIPE, stderr=subprocess.PIPE)
                        output, errors = p.communicate()
                        logging.debug("[Relay Conditional %s (%s)] Execute command: %s Command output: %s Command errors: %s", i+1, conditional_relay_name[i], conditional_relay_do_command[i], output, errors)
                    if conditional_relay_sel_notify[i] and conditional_relay_time_notify[i] < int(time.time()):
                        logging.debug("[Relay Conditional %s (%s)] True: Notify %s", i+1, conditional_relay_name[i], conditional_relay_do_notify[i])
                        if conditional_relay_doaction[i] == 'on' and conditional_relay_doduration[i] != 0:
                            message = "Relay Conditional %s (%s): Relay %s turned %s for %s seconds." % ((i+1), conditional_relay_name[i], relay, conditional_relay_doaction[i], conditional_relay_doduration[i])
                        else:
                            message = "Relay Conditional %s (%s): Relay %s turned %s." % ((i+1), conditional_relay_name[i], relay, conditional_relay_doaction[i])
                        email(conditional_relay_do_notify[i], message)
                        conditional_relay_time_notify[i] = int(time.time()) + smtp_wait_time
                    elif conditional_relay_sel_notify[i]:
                        logging.debug("[Relay Conditional %s (%s)] True: Waiting to notify %s. %s seconds left to wait to be able to notify again (of %s seconds).", i+1, conditional_relay_name[i], conditional_relay_do_notify[i], (smtp_wait_time - (smtp_wait_time - (conditional_relay_time_notify[i] - int(time.time())))), smtp_wait_time)

        if pause_daemon:
            logging.warning("[Relay Duration] SQL database reloaded while Relay %s is in a timed on duration. Turning off and cancelling current timer.", relay)
            relay_off(relay, local_relay_pin, local_relay_trigger)
        else:
            while client_que != 'TerminateServer' and on_duration_timer[relay-1] > int(time.time()):
                if pause_daemon:
                    relay_off(relay, local_relay_pin, local_relay_trigger)
                    logging.warning("[Relay Duration] SQL database reloaded while Relay %s is in a timed on duration. Turning off and cancelling current timer.", relay)
                    break
                if (local_relay_trigger[relay-1] == 0 and GPIO.input(local_relay_pin[relay-1]) == 1) or (
                    local_relay_trigger[relay-1] == 1 and GPIO.input(local_relay_pin[relay-1]) == 0):
                    relay_off(relay, local_relay_pin, local_relay_trigger)
                    logging.warning("[Relay Duration] Relay %s detected as off during a timed on duration. Turning off and cancelling current timer.", relay, relay_name[relay-1])
                    break
                time.sleep(0.1)

    except Exception, error:
        relay_off(relay, local_relay_pin, local_relay_trigger)
        logging.warning("[Relay Duration] Exception caught while Relay %s was supposed to be on for %s seconds.",
                        relay, seconds)
        logging.warning("[Relay Duration] Exception error: %s", error)
        if conditional_relay_ifrelay[i] == relay and conditional_relay_ifaction[i] == 'off' and conditional_relay_doaction[i] == 'off':
            if conditional_relay_sel_relay[i]:
                relay_onoff(conditional_relay_dorelay[i], 'off')
        return 1
    
    # Turn relay off
    relay_off(relay, local_relay_pin, local_relay_trigger)

    if on_duration_seconds[relay-1] == 0:
        wrl = threading.Thread(target = mycodoLog.write_relay_log,
            args = (relay, seconds, sensor, local_relay_pin[relay-1],))
        wrl.start()
    else:
        wrl = threading.Thread(target = mycodoLog.write_relay_log,
            args = (relay, on_duration_seconds[relay-1], sensor, local_relay_pin[relay-1],))
        wrl.start()

    while pause_daemon:
        time.sleep(0.1)

    for i in range(0, len(conditional_relay_id)):
        if conditional_relay_ifrelay[i] == relay and conditional_relay_ifaction[i] == 'off' and conditional_relay_doaction[i] == 'off':
            if conditional_relay_sel_relay[i]:
                relay_onoff(conditional_relay_dorelay[i], 'off')
            if conditional_relay_sel_command[i]:
                p = subprocess.Popen(conditional_relay_do_command[i], shell=True, stdout=subprocess.PIPE, stderr=subprocess.PIPE)
                output, errors = p.communicate()
                logging.debug("[Relay Conditional %s (%s)] Execute command: %s Command output: %s Command errors: %s", i+1, conditional_relay_name[i], conditional_relay_do_command[i], output, errors)
            if conditional_relay_sel_notify[i] and conditional_relay_time_notify[i] < int(time.time()):
                logging.debug("[Relay Conditional %s (%s)] True: Notify %s", i+1, conditional_relay_name[i], conditional_relay_do_notify[i])
                if conditional_relay_doaction[i] == 'on' and conditional_relay_doduration[i] != 0:
                    message = "Relay Conditional %s (%s): Relay %s turned %s for %s seconds." % ((i+1), conditional_relay_name[i], relay, conditional_relay_doaction[i], conditional_relay_doduration[i])
                else:
                    message = "Relay Conditional %s (%s): Relay %s turned %s." % ((i+1), conditional_relay_name[i], relay, conditional_relay_doaction[i])
                email(conditional_relay_do_notify[i], message)
                conditional_relay_time_notify[i] = int(time.time()) + smtp_wait_time
            elif conditional_relay_sel_notify[i]:
                logging.debug("[Relay Conditional %s (%s)] True: Waiting to notify %s. %s seconds left to wait to be able to notify again (of %s seconds).", i+1, conditional_relay_name[i], conditional_relay_do_notify[i], (smtp_wait_time - (smtp_wait_time - (conditional_relay_time_notify[i] - int(time.time())))), smtp_wait_time)
        elif conditional_relay_ifrelay[i] == relay and conditional_relay_ifaction[i] == 'off' and conditional_relay_doaction[i] == 'on':
            if conditional_relay_sel_relay[i]:
                relay_onoff(conditional_relay_dorelay[i], 'on')
            if conditional_relay_sel_command[i]:
                p = subprocess.Popen(conditional_relay_do_command[i], shell=True, stdout=subprocess.PIPE, stderr=subprocess.PIPE)
                output, errors = p.communicate()
                logging.debug("[Relay Conditional %s (%s)] Execute command: %s Command output: %s Command errors: %s", i+1, conditional_relay_name[i], conditional_relay_do_command[i], output, errors)
            if conditional_relay_sel_notify[i] and conditional_relay_time_notify[i] < int(time.time()):
                logging.debug("[Relay Conditional %s (%s)] True: Notify %s", i+1, conditional_relay_name[i], conditional_relay_do_notify[i])
                if conditional_relay_doaction[i] == 'on' and conditional_relay_doduration[i] != 0:
                    message = "Relay Conditional %s (%s): Relay %s turned %s for %s seconds." % ((i+1), conditional_relay_name[i], relay, conditional_relay_doaction[i], conditional_relay_doduration[i])
                else:
                    message = "Relay Conditional %s (%s): Relay %s turned %s." % ((i+1), conditional_relay_name[i], relay, conditional_relay_doaction[i])
                email(conditional_relay_do_notify[i], message)
                conditional_relay_time_notify[i] = int(time.time()) + smtp_wait_time
            elif conditional_relay_sel_notify[i]:
                logging.debug("[Relay Conditional %s (%s)] True: Waiting to notify %s. %s seconds left to wait to be able to notify again (of %s seconds).", i+1, conditional_relay_name[i], conditional_relay_do_notify[i], (smtp_wait_time - (smtp_wait_time - (conditional_relay_time_notify[i] - int(time.time())))), smtp_wait_time)
    logging.debug("[Relay Duration] Relay %s (%s) Off (was On for %s seconds)",
        relay, relay_name[relay-1], round(abs(seconds), 1))
    return 1


#################################################
#              Email Notification               #
#################################################

# Email notification
def email(email_to, message):
    try:
        if smtp_ssl:
            server = smtplib.SMTP_SSL(smtp_host, smtp_port)
            server.ehlo()
        else:
            server = smtplib.SMTP(smtp_host, smtp_port)
            server.ehlo()
            server.starttls()
        server.login(smtp_user, smtp_pass)
        msg = MIMEText(message.decode('utf-8'), 'plain', 'utf-8')
        msg['Subject'] = "Mycodo Notification (%s)" % socket.getfqdn()
        msg['From'] = smtp_email_from
        msg['To'] = email_to
        server.sendmail(msg['From'], msg['To'].split(","), msg.as_string())
        server.quit()
    except Exception, error:
        logging.warning("[Email Notification] Error: %s", error)
        logging.warning("[Email Notification] Cound not send email to %s with message: %s", email_to, message)


#################################################
#                 Miscellaneous                 #
#################################################

# Check if string represents an integer value
def represents_int(s):
    try:
        int(s)
        return True
    except ValueError:
        return False

# Check if string represents a float value
def represents_float(s):
    try:
        float(s)
        return True
    except ValueError:
        return False

# Timestamp format used in sensor and relay logs
def timestamp():
    return datetime.datetime.fromtimestamp(time.time()).strftime('%Y %m %d %H %M %S')


#################################################
#                 Main Program                  #
#################################################
def main():
    if not os.geteuid() == 0:
        print "\nScript must be executed as root\n"
        logging.warning("Must be executed as root.")
        usage()
        sys.exit("Must be executed as root")
    if menu() == 1:
        if not os.path.exists(lock_directory):
            os.makedirs(lock_directory)
        runlock = LockFile(daemon_lock_path)
        while not runlock.i_am_locking():
            try:
                runlock.acquire(timeout=1)
            except:
                logging.warning("Lock file present: %s. Ensure another instance of the Mycodo daemon is not running and delete the file.", runlock.path)
                error = "Error: Lock file present: %s" % runlock.path
                print error
                usage()
                sys.exit(error)
        read_sql()
        initialize_all_gpio()
        daemon(a, b)
        runlock.release()
try:
    main()
except:
    logging.exception(1)<|MERGE_RESOLUTION|>--- conflicted
+++ resolved
@@ -309,12 +309,8 @@
         logging.info("[Client command] Read Press Sensor %s from I2C address %s", sensor, address)
         if sensor == 'BMP085-180':
             if address != 0:
-<<<<<<< HEAD
                 I2C_address = 0x70 + address // 10
 
-=======
-                I2C_address = 0x70 + (address / 10)
->>>>>>> 1b3f31d5
                 if GPIO.RPI_REVISION == 2 or GPIO.RPI_REVISION == 3:
                     I2C_bus_number = 1
                 else:
@@ -350,12 +346,8 @@
             hum, tc = Adafruit_DHT.read_retry(device, pin)
         elif device == 'AM2315':
             if pin != 0:
-<<<<<<< HEAD
                 I2C_address = 0x70 + pin // 10
 
-=======
-                I2C_address = 0x70 + (pin / 10)
->>>>>>> 1b3f31d5
                 if GPIO.RPI_REVISION == 2 or GPIO.RPI_REVISION == 3:
                     I2C_bus_number = 1
                 else:
@@ -2142,7 +2134,7 @@
         return humidity, temp
     elif device == 'AM2315':
         if sensor_ht_pin[sensor-1] != 0:
-            I2C_address = 0x70 + (pin / 10)
+            I2C_address = 0x70 + (pin // 10)
             if GPIO.RPI_REVISION == 2 or GPIO.RPI_REVISION == 3:
                 I2C_bus_number = 1
             else:
@@ -2374,12 +2366,8 @@
         time.sleep(0.25)
     if device == 'BMP085-180':
         if sensor_press_pin[sensor-1] != 0:
-<<<<<<< HEAD
             I2C_address = 0x70 + sensor_press_pin[sensor-1] // 10
 
-=======
-            I2C_address = 0x70 + (pin / 10)
->>>>>>> 1b3f31d5
             if GPIO.RPI_REVISION == 2 or GPIO.RPI_REVISION == 3:
                 I2C_bus_number = 1
             else:
